--- conflicted
+++ resolved
@@ -7,7 +7,7 @@
 
 from project.building import AgentBuildings
 from project.read_input import read_stock, read_policies, read_inputs, parse_inputs, dump_inputs, create_simple_policy
-from project.write_output import plot_scenario, compare_results
+from project.write_output import plot_scenario
 from project.utils import reindex_mi
 
 LOG_FORMATTER = '%(asctime)s - %(process)s - %(name)s - %(levelname)s - %(message)s'
@@ -45,7 +45,7 @@
 
 
 def get_config() -> dict:
-    with resources.path('project.input', 'config_test.json') as f:
+    with resources.path('project.input', 'config.json') as f:
         with open(f) as file:
             return json.load(file)['Reference']
 
@@ -256,20 +256,15 @@
         config = get_config()
 
     parsed_inputs = parse_inputs(inputs, taxes, config, stock)
-    if path is not None and config.get('full_output') is True:
+    if path is not None:
         dump_inputs(parsed_inputs, path)
     post_inputs = select_post_inputs(parsed_inputs)
     if logger is None:
         logger = create_logger(path)
     logger.info('Creating AgentBuildings object')
 
-<<<<<<< HEAD
     if path is not None:
-        with open(os.path.join(path, 'config_test.json'), 'w') as fp:
-=======
-    if path is not None and config.get('full_output') is True:
         with open(os.path.join(path, 'config.json'), 'w') as fp:
->>>>>>> a1697f93
             json.dump(config, fp)
 
     buildings = AgentBuildings(stock, parsed_inputs['surface'], parsed_inputs['ratio_surface'], parsed_inputs['efficiency'],
@@ -352,7 +347,7 @@
     return buildings, stock, output
 
 
-def res_irf(config, path, calibration=None):
+def res_irf(config, path):
     """Res-IRF model.
 
     Parameters
@@ -380,20 +375,15 @@
             inputs, stock, year, taxes, path=path, config=config, logger=logger)
 
         output, stock = pd.DataFrame(), pd.DataFrame()
-
-        start = config['start']
-        if calibration is None:
-            buildings.logger.info('Calibration energy consumption {}'.format(buildings.first_year))
-            buildings.calculate_consumption(energy_prices.loc[buildings.first_year, :], taxes)
-            s, o = buildings.parse_output_run(post_inputs)
-            stock = pd.concat((stock, s), axis=1)
-            output = pd.concat((output, o), axis=1)
-            start += 1
-        else:
-            buildings.calibration_exogenous(**calibration)
-
-        for year in range(start, config['end']):
+        buildings.logger.info('Calibration energy consumption {}'.format(buildings.first_year))
+        buildings.calculate_consumption(energy_prices.loc[buildings.first_year, :], taxes)
+        s, o = buildings.parse_output_run(post_inputs)
+        stock = pd.concat((stock, s), axis=1)
+        output = pd.concat((output, o), axis=1)
+
+        for year in range(config['start'] + 1, config['end']):
             start = time()
+
             prices = energy_prices.loc[year, :]
             p_heater = [p for p in policies_heater if (year >= p.start) and (year < p.end)]
             p_insulation = [p for p in policies_insulation if (year >= p.start) and (year < p.end)]
@@ -406,90 +396,20 @@
                                              ms_heater=ms_heater, financing_cost=financing_cost,
                                              rotation=inputs['rotation_rate'])
 
-            if year == 2019 and buildings.full_output:
-                compare_results(o, buildings.path)
-
             stock = pd.concat((stock, s), axis=1)
             stock.index.names = s.index.names
             output = pd.concat((output, o), axis=1)
-
             buildings.logger.info('Run time {}: {:,.0f} seconds.'.format(year, round(time() - start, 2)))
 
         if path is not None:
             buildings.logger.info('Dumping output in {}'.format(path))
-            if not buildings.full_output:
-                # for price elasticity calculation
-                temp = energy_prices.T
-                temp.index = temp.index.map(lambda x: 'Prices {} (euro/kWh)'.format(x))
-                output = pd.concat((output, temp), axis=0)
-                output = output.sort_index(axis=1)
-
             output.round(3).to_csv(os.path.join(path, 'output.csv'))
+            stock.round(2).to_csv(os.path.join(path, 'stock.csv'))
         if buildings.full_output:
-            stock.round(2).to_csv(os.path.join(path, 'stock.csv'))
             plot_scenario(output, stock, buildings)
 
         return os.path.basename(os.path.normpath(path)), output, stock
 
-    except Exception as e:
-        logger.exception(e)
-        raise e
-
-
-def calibration_res_irf(path, config=None):
-    """Calibrate Res-IRF and returns calibrated parameters.
-
-
-    Function is useful for running multiple scenarios with the same calibration.
-    Typical example is for sensitivity analysis or elasticity calculation.
-
-    Parameters
-    ----------
-    config
-    path
-
-    Returns
-    -------
-
-    """
-    if not os.path.isdir(path):
-        os.mkdir(path)
-    logger = create_logger(path)
-    try:
-        logger.info('Reading input')
-        inputs, stock, year, policies_heater, policies_insulation, taxes = config2inputs(config)
-        buildings, energy_prices, taxes, post_inputs, cost_heater, ms_heater, cost_insulation, calibration_intensive, calibration_renovation, flow_built, financing_cost = initialize(
-            inputs, stock, year, taxes, path=path, config=config, logger=logger)
-
-        buildings.logger.info('Calibration energy consumption {}'.format(buildings.first_year))
-        buildings.calculate_consumption(energy_prices.loc[buildings.first_year, :], taxes)
-
-        year = buildings.first_year + 1
-
-        prices = energy_prices.loc[year, :]
-        p_heater = [p for p in policies_heater if (year >= p.start) and (year < p.end)]
-        p_insulation = [p for p in policies_insulation if (year >= p.start) and (year < p.end)]
-        f_built = flow_built.loc[:, year]
-
-        buildings, s, o = stock_turnover(buildings, prices, taxes, cost_heater, cost_insulation, p_heater,
-                                         p_insulation, f_built, year, post_inputs,
-                                         calib_intensive=inputs['calibration_intensive'],
-                                         calib_renovation=inputs['calibration_renovation'],
-                                         ms_heater=ms_heater, financing_cost=financing_cost,
-                                         rotation=inputs['rotation_rate'])
-
-        if year == 2019 and buildings.full_output:
-            compare_results(o, buildings.path)
-
-        calibration = {
-            'coefficient_consumption': buildings.coefficient_consumption,
-            'constant_heater': buildings.constant_heater,
-            'constant_insulation_intensive': buildings.constant_insulation_intensive,
-            'constant_insulation_extensive': buildings.constant_insulation_extensive,
-            'scale_ext': buildings.scale_ext
-
-        }
-        return calibration
     except Exception as e:
         logger.exception(e)
         raise e
