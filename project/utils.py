# Copyright 2020-2021 Ecole Nationale des Ponts et Chaussées
#
# This file is free software: you can redistribute it and/or modify
# it under the terms of the GNU General Public License as published by
# the Free Software Foundation, either version 3 of the License, or
# (at your option) any later version.
#
# This program is distributed in the hope that it will be useful,
# but WITHOUT ANY WARRANTY; without even the implied warranty of
# MERCHANTABILITY or FITNESS FOR A PARTICULAR PURPOSE.  See the
# GNU General Public License for more details.
#
# You should have received a copy of the GNU General Public License
# along with this program.  If not, see <https://www.gnu.org/licenses/>.
#
# Original author Lucas Vivier <vivier@centre-cired.fr>

import numpy as np
import pandas as pd
from math import floor, ceil
import seaborn as sns
import matplotlib.pyplot as plt
from matplotlib.ticker import MaxNLocator
from collections import defaultdict
from functools import wraps
from time import time
import logging

logger = logging.getLogger(__name__)

COLOR = 'dimgrey'
SMALL_SIZE = 10
MEDIUM_SIZE = 18
BIGGER_SIZE = 20

plt.rc('font', size=BIGGER_SIZE)  # controls default text sizes
plt.rc('axes', titlesize=BIGGER_SIZE, labelsize=BIGGER_SIZE, labelcolor=COLOR, labelweight='bold')  # fontsize of the axes title of the x and y labels
plt.rc('xtick', labelsize=BIGGER_SIZE, color=COLOR)  # fontsize of the tick labels
plt.rc('ytick', labelsize=BIGGER_SIZE, color=COLOR)  # fontsize of the tick labels
plt.rc('legend', fontsize=MEDIUM_SIZE)  # legend fontsize
plt.rc('figure', titlesize=BIGGER_SIZE)  # fontsize of the figure title
plt.rc('lines', lw=3.5)
plt.rc('axes', lw=3.5, edgecolor=COLOR)

STYLES = ['-', '--', ':', 's-', 'o-', '^-', '*-', 's-', 'o-', '^-', '*-'] * 10


def timing(f):
    @wraps(f)
    def wrap(*args, **kw):
        ts = time()
        result = f(*args, **kw)
        te = time()
        logging.debug(f'Function {f.__name__} took {te - ts:2.4f} seconds')
        return result
    return wrap


def reverse_dict(data):
    flipped = defaultdict(dict)
    for key, val in data.items():
        for subkey, subval in val.items():
            flipped[subkey][key] = subval
    return dict(flipped)


def reindex_mi(df, mi_index, levels=None, axis=0):
    """Return re-indexed DataFrame based on miindex using only few labels.

    Parameters
    -----------
    df: pd.DataFrame, pd.Series
        data to reindex
    mi_index: pd.MultiIndex, pd.Index
        master to index to reindex df
    levels: list, default df.index.names
        list of levels to use to reindex df
    axis: {0, 1}, default 0
        axis to reindex df

    Returns
    --------
    pd.DataFrame, pd.Series

    Example
    -------
        reindex_mi(surface_ds, segments, ['Occupancy status', 'Housing type']))
        reindex_mi(cost_invest_ds, segments, ['Heating energy final', 'Heating energy']))
    """

    if isinstance(df, (float, int)):
        return pd.Series(df, index=mi_index)

    if levels is None:
        if axis == 0:
            levels = df.index.names
        else:
            levels = df.columns.names

    if len(levels) > 1:
        tuple_index = (mi_index.get_level_values(level).tolist() for level in levels)
        new_miindex = pd.MultiIndex.from_tuples(list(zip(*tuple_index)))
        if axis == 0:
            df = df.reorder_levels(levels)
        else:
            df = df.reorder_levels(levels, axis=1)
    else:
        new_miindex = mi_index.get_level_values(levels[0])
    df_reindex = df.reindex(new_miindex, axis=axis)
    if axis == 0:
        df_reindex.index = mi_index
    elif axis == 1:
        df_reindex.columns = mi_index
    else:
        raise AttributeError('Axis can only be 0 or 1')

    return df_reindex


def format_ax(ax, y_label=None, format_y=lambda y, _: y, ymin=0, xinteger=True):
    """

    Parameters
    ----------
    y_label: str
    format_y: function
    ymin: float or None
    xinteger: bool

    Returns
    -------

    """
    ax.spines['top'].set_visible(False)
    ax.spines['right'].set_visible(False)
    ax.spines['bottom'].set_visible(True)
    # ax.spines['bottom'].set_linewidth(2)

    ax.spines['left'].set_visible(True)
    # ax.spines['left'].set_linewidth(2)
    ax.xaxis.set_tick_params(which=u'both', length=0)
    ax.yaxis.set_tick_params(which=u'both', length=0)
    ax.yaxis.set_major_formatter(plt.FuncFormatter(format_y))

    if y_label is not None:
        ax.set_ylabel(y_label)

    if ymin is not None:
        ax.set_ylim(ymin=0)
        _, ymax = ax.get_ylim()
        ax.set_ylim(ymax=ymax * 1.1)

    if xinteger:
        ax.xaxis.set_major_locator(MaxNLocator(integer=True))

    return ax


def format_legend(ax, ncol=3, offset=1, labels=None, loc='upper', left=1.04):
    try:
        leg = None
        if loc == 'upper':
            box = ax.get_position()
            ax.set_position([box.x0, box.y0 + box.height * 0.1,
                             box.width, box.height * 0.9])

            # Put a legend below current axis
            if labels is not None:
                leg = ax.legend(labels, loc='upper center', bbox_to_anchor=(0.5, -0.07 * offset),
                                frameon=False, shadow=True, ncol=ncol)
            else:
                leg = ax.legend(loc='upper center', bbox_to_anchor=(0.5, -0.07 * offset),
                                frameon=False, shadow=False, ncol=ncol)
        elif loc == 'left':
            # Shrink current axis by 20%
            box = ax.get_position()
            ax.set_position([box.x0, box.y0, box.width * 0.85, box.height])

            # Put a legend to the right of the current axis
            if labels is not None:
                leg = ax.legend(labels, loc='center left', bbox_to_anchor=(1, 0.5),
                                frameon=False, shadow=False)
            else:
                handles, labels = ax.get_legend_handles_labels()
                leg = ax.legend(handles[::-1], labels[::-1], loc='upper center', bbox_to_anchor=(left, 0.7),
                                frameon=False, shadow=True)
        texts = leg.get_texts()
        for text in texts:
            text.set_color(COLOR)

    except AttributeError:
        pass


def save_fig(fig, save=None, bbox_inches='tight'):
    if save is not None:
        fig.savefig(save, bbox_inches=bbox_inches)
        plt.close(fig)
    else:
        plt.show()


def make_plot(df, y_label, colors=None, format_y=lambda y, _: y, save=None, scatter=None, legend=True):
    """Make plot.

    Parameters
    ----------
    df: pd.DataFrame
    y_label: str
    colors: dict
    format_y: function
    save: str, optional
    scatter: pd.Series, default None
    """
    df.index = df.index.astype(int)
    fig, ax = plt.subplots(1, 1, figsize=(12.8, 9.6))

    if colors is None:
        df.plot(ax=ax, style=STYLES)
    else:
        df.plot(ax=ax, color=colors, style=STYLES)

    if scatter is not None:
        scatter.plot(ax=ax, style='.', ms=15, c='red')

    ax = format_ax(ax, y_label=y_label, format_y=format_y, ymin=0, xinteger=True)
    if legend:
        format_legend(ax)
    save_fig(fig, save=save)


def make_grouped_subplots(dict_df, n_columns=3, format_y=lambda y, _: y, n_bins=2, save=None, scatter=None, order=None):
    """ Plot a line for each index in a subplot.

    Parameters
    ----------
    dict_df: dict
        df_dict values are pd.DataFrame (index=years, columns=scenario)
    format_y: function, optional
    n_columns: int, default 3
    n_bins: int, default None
    save: str, default None
    scatter: dict, default None
    """
    list_keys = list(dict_df.keys())
    if order is not None:
        list_keys = order

    sns.set_palette(sns.color_palette('husl', dict_df[list_keys[0]].shape[1]))
    y_max = max([i.fillna(0).to_numpy().max() for i in dict_df.values()]) * 1.1

    n_axes = int(len(list_keys))
    n_rows = ceil(n_axes / n_columns)
    fig, axes = plt.subplots(n_rows, n_columns, figsize=(12.8, 9.6), sharex='all', sharey='all')
    handles, labels = None, None
    for k in range(n_rows * n_columns):

        row = floor(k / n_columns)
        column = k % n_columns
        if n_rows == 1:
            ax = axes[column]
        else:
            ax = axes[row, column]
        try:
            key = list_keys[k]
            dict_df[key].sort_index().plot(ax=ax, style=STYLES, ms=3)
            if scatter is not None:
                scatter[key].plot(ax=ax, style='.', ms=8, color=sns.color_palette('bright', scatter[key].shape[1]))

            ax = format_ax(ax, format_y=format_y, ymin=0, xinteger=True)
            ax.spines['left'].set_visible(False)
            ax.set_ylim(ymax=y_max)

            plt.setp(ax.xaxis.get_majorticklabels(), rotation=90)
            if n_bins is not None:
                plt.locator_params(axis='x', nbins=n_bins)

            title = key
            if isinstance(key, tuple):
                title = '{}-{}'.format(key[0], key[1])
            ax.set_title(title, fontweight='bold', color='dimgrey', pad=-1.6)

            if k == 0:
                handles, labels = ax.get_legend_handles_labels()
                labels = [l.replace('_', ' ') for l in labels]
            ax.get_legend().remove()
        except IndexError:
            ax.axis('off')

    fig.legend(handles, labels, loc='lower center', frameon=False, ncol=3,
               bbox_to_anchor=(0.5, -0.1))

    save_fig(fig, save=save)


def make_area_plot(df, y_label, colors=None, format_y=lambda y, _: y, save=None, ncol=3, total=True, offset=1,
                   ymin=None, loc='upper', scatter=None, left=1.04):

    df.index = df.index.astype(int)
    if scatter is not None and list(scatter.index) == ['Cee', 'Cite', 'Mpr', 'Reduced tax', 'Zero interest loan']:
        fig, ax = plt.subplots(1, 2, figsize=(12.8, 9.6), gridspec_kw={'width_ratios': [1, 5]}, sharey= True)
        df.plot.area(ax=ax[1], stacked=True, color=colors)
        scatter.T.plot.bar(ax=ax[0], stacked=True, color=colors, legend=False, width=1.5, rot=0)
        ax[0] = format_ax(ax[0], y_label=y_label, xinteger=True, format_y=format_y, ymin=ymin)
        ax[1] = format_ax(ax[1], xinteger=True, format_y=format_y, ymin=ymin)
        if total:
            df.sum(axis=1).rename('Total').plot(ax=ax[1], color='black')
        format_legend(ax[1], ncol=ncol, offset=offset, loc='left')
        ax[0].set_title('Realized')
        ax[1].set_title('Model results')


    else:
        fig, ax = plt.subplots(1, 1, figsize=(12.8, 9.6))
        if colors is None:
            df.plot.area(ax=ax, stacked=True)
        else:
            df.plot.area(ax=ax, stacked=True, color=colors)

        if total:
            df.sum(axis=1).rename('Total').plot(ax=ax, color='black')

        if scatter is not None:
            scatter.plot(ax=ax, style='.', ms=15, c='red')
        ax = format_ax(ax, y_label=y_label, xinteger=True, format_y=format_y, ymin=ymin)
        format_legend(ax, ncol=ncol, offset=offset, loc=loc)

<<<<<<< HEAD
=======
    ax = format_ax(ax, y_label=y_label, xinteger=True, format_y=format_y, ymin=ymin)
    format_legend(ax, ncol=ncol, offset=offset, loc=loc, left=left)
>>>>>>> 7b3d42ed
    save_fig(fig, save=save)


def make_stackedbar_plot(df, y_label, colors=None, format_y=lambda y, _: y, save=None, ncol=3, offset=1):
    """Make stackedbar plot.

    Parameters
    ----------
    df: pd.DataFrame
    y_label: str
    colors: dict
    format_y: function
    save: str, optional
    """
    df.index = df.index.astype(int)
    fig, ax = plt.subplots(1, 1, figsize=(12.8, 9.6))

    if colors is None:
        df.plot(ax=ax, kind='bar', stacked=True)
    else:
        df.plot(ax=ax, kind='bar', stacked=True, color=colors)

    ax = format_ax(ax, y_label=y_label, format_y=format_y, ymin=0, xinteger=True)
    format_legend(ax, ncol=ncol, offset=offset)
    save_fig(fig, save=save, bbox_inches=None)


def waterfall_chart(df, title=None, save=None, colors=None, figsize=(12.8, 9.6)):
    """Make waterfall chart. Used for Social Economic Assessment.

    Parameters
    ----------
    df: pd.Series
    title: str, optional
    figsize

    Returns
    -------

    """

    # color = {'Investment': 'firebrick', 'Embodied emission additional': 'darkgreen', 'Cofp': 'grey',
    #          'Energy saving': 'darkorange', 'Emission saving': 'forestgreen',
    #          'Well-being benefit': 'royalblue', 'Health savings': 'blue',
    #          'Mortality reduction benefit': 'lightblue',  'Total': 'black'}


    data = df.copy()
    if colors is not None:
        color = [colors[key] for key in list(data.index) + ['Social NPV']]

    data.rename(index={'Energy saving': 'Energy',
                       'Emission saving': 'Emission',
                       'Embodied emission additional': 'Embodied emission',
                       'Well-being benefit': 'Well-being',
                       'Mortality reduction benefit': 'Mortality',
                       'Cofp': 'COFP'
                       }, inplace=True)

    fig, ax = plt.subplots(1, 1, figsize=figsize)

    blank = data.cumsum().shift(1).fillna(0)

    # Get the net total number for the final element in the waterfall
    total = data.sum()
    blank.loc["Social NPV"] = total
    data.loc["Social NPV"] = total
    # The steps graphically show the levels as well as used for label placement
    step = blank.reset_index(drop=True).repeat(3).shift(-1)
    step[1::3] = np.nan

    # When plotting the last element, we want to show the full bar,
    # Set the blank to 0
    blank.loc["Social NPV"] = 0

    # Plot and label
    if colors is None:
        data.plot(kind='bar', stacked=True, bottom=blank, legend=None,
                  title=title, ax=ax, edgecolor=None)
    else:
        data.plot(kind='bar', stacked=True, bottom=blank, legend=None,
              title=title, ax=ax, color=color, edgecolor=None)
    # my_plot.plot(step.index, step.values, 'k')

    plt.axhline(y=0, color='black', linestyle='--', linewidth=0.3)

    ax.spines['top'].set_visible(False)
    ax.spines['right'].set_visible(False)
    ax.spines['left'].set_visible(False)
    ax.xaxis.set_tick_params(which=u'both', length=0, labelsize=16)
    ax.yaxis.set_tick_params(which=u'both', length=0, labelsize=16)

    # Get the y-axis position for the labels
    y_height = data.cumsum().shift(1).fillna(0)

    # Get an offset so labels don't sit right on top of the bar
    max = data.max()
    min = data.min()
    neg_offset, pos_offset = max / 10, max / 50
    plot_offset = int(max / 15)
    ax.set_ylim(top=max + max/3, bottom=min + min/3 )

    # Start label loop
    loop = 0
    for index, val in data.iteritems():
        # For the last item in the list, we don't want to double count
        if val == total:
            y = y_height[loop]
        else:
            y = y_height[loop] + val
        # Determine if we want a neg or pos offset
        if val > 0:
            y += pos_offset
        else:
            y -= neg_offset
        ax.annotate("{:,.1f}".format(val), (loop, y), ha="center")
        loop += 1
    labels = [string.replace(" ", "\n") for string in data.index]
    ax.set_xticklabels(labels, rotation=15)
    save_fig(fig, save=save)


def assessment_scenarios(df, save=None, colors=None, figsize=(12.8, 9.6)):
    """Compare social NPV between scenarios and one reference.

    Stacked bar chart.

    Parameters
    ----------
    df
    save
    figsize

    Returns
    -------

    """
    fig, ax = plt.subplots(1, 1, figsize=figsize)

    data = df.copy()

    data.rename(index={'Energy saving': 'Energy',
                       'Emission saving': 'Emission',
                       'Embodied emission additional': 'Embodied emission',
                       'Well-being benefit': 'Well-being',
                       'Mortality reduction benefit': 'Mortality',
                       'Cofp': 'COFP'
                       }, inplace=True)

    total = data.sum(axis=1).reset_index()
    total.columns = ['Scenarios', 'NPV']

    pd.DataFrame(total).plot(kind='scatter', x='Scenarios', y='NPV', legend=False, zorder=10, ax=ax, color='black',
                             s=50, xlabel=None)

    if colors is None:
        data.plot(kind='bar', stacked=True, ax=ax)
    else:
        data.plot(kind='bar', stacked=True, ax=ax, color=colors)

    plt.axhline(y=0, color='black', linestyle='--', linewidth=0.3)

    ax.spines['top'].set_visible(False)
    ax.spines['right'].set_visible(False)
    ax.spines['left'].set_visible(False)
    ax.xaxis.set_tick_params(which=u'both', length=0, labelsize=16)
    ax.yaxis.set_tick_params(which=u'both', length=0, labelsize=16)

    ax.xaxis.label.set_visible(False)
    ax.yaxis.label.set_visible(False)

    for _, y in total.iterrows():
        ax.annotate("{:,.1f} B€".format(y['NPV']), (y['Scenarios'], y['NPV'] + 3), ha="center")

    ax.set_xticklabels(data.index, rotation=0)

    format_legend(ax)
    save_fig(fig, save=save)
<|MERGE_RESOLUTION|>--- conflicted
+++ resolved
@@ -325,11 +325,6 @@
         ax = format_ax(ax, y_label=y_label, xinteger=True, format_y=format_y, ymin=ymin)
         format_legend(ax, ncol=ncol, offset=offset, loc=loc)
 
-<<<<<<< HEAD
-=======
-    ax = format_ax(ax, y_label=y_label, xinteger=True, format_y=format_y, ymin=ymin)
-    format_legend(ax, ncol=ncol, offset=offset, loc=loc, left=left)
->>>>>>> 7b3d42ed
     save_fig(fig, save=save)
 
 
