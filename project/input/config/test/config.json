{
  "Reference": {
    "end": 2025,
    "debug_mode": false,
    "detailed_mode": true,
    "prices_constant": false,
    "taxes_constant": false,
    "demolition_rate": 0.0035,
    "construction": true,
    "income_rate": 0.012,
    "start": 2018,
    "endogenous": true,
    "supply_constraint": false,
    "exogenous_detailed": {
      "number": 0
    },
    "target_freeriders": 0.7,
    "building_stock": "project/input/stock/buildingstock_sdes2018_simple_1.csv",
    "population": "project/input/population.csv",
    "renovation_rate_ini": "project/input/revealed_data/renovation_rate_ini_agg.csv",
    "insulation_extensive": "project/input/revealed_data/extensive_margin_insulation.csv",
    "ms_heater": "project/input/revealed_data/market_share_heater.csv",
    "ms_heater_built": "project/input/revealed_data/market_share_heater_built.csv",
    "ms_insulation": "project/input/revealed_data/market_share_insulation.csv",
    "cost_heater": "project/input/cost_heater.csv",
    "cost_insulation": "project/input/cost_insulation.csv",
    "financing_cost": true,
    "efficiency": "project/input/efficiency.csv",
    "energy_prices": "project/input/energy_prices_ht.csv",
    "energy_taxes": "project/input/energy_taxes.csv",
    "carbon_emission": "project/input/policies/carbon_emission.csv",
    "health_cost": "project/input/policies/health_cost.csv",
    "carbon_value": "project/input/policies/carbon_value.csv",
    "policies": {
      "mpr": {
        "start": 2021,
        "end": 2051,
        "heater": "project/input/policies/mpr_heater.csv",
        "insulation": "project/input/policies/mpr_insulation.csv",
        "global_retrofit": null,
        "bonus": "project/input/policies/mpr_bonus.csv"
      },
      "mpr_serenite": {
        "start": 2019,
        "end": 2051,
        "insulation": "project/input/policies/mpr_serenite.csv",
        "cap": "project/input/policies/mpr_serenite_cap.csv"
      },
      "cee": {
        "start": 2019,
        "end": 2051,
        "heater": "project/input/policies/cee_heater.csv",
        "insulation": "project/input/policies/cee_insulation.csv",
        "policy": "subsidy_targeted",
        "tax": "project/input/policies/cee_tax.csv"
      },
      "cap": {
        "start": 2019,
        "end": 2051,
        "insulation": "project/input/policies/subsidies_cap.csv"
      },
      "carbon_tax": {
        "start": 2019,
        "end": 2051,
        "tax": "project/input/policies/carbon_tax.csv",
        "emission": "project/input/policies/carbon_tax_emission.csv"
      },
      "cite": {
        "start": 2019,
        "end": 2021,
        "heater": "project/input/policies/cite_heater.csv",
        "insulation": "project/input/policies/cite_insulation.csv",
        "cap": 4800
      },
      "reduced_tax": {
        "start": 2019,
        "end": 2051,
        "value": 0.055
      },
      "zero_interest_loan": {
        "new": true,
        "start": 2019,
        "end": 2019,
        "value": 0.0917729,
        "min": 5000,
        "max": "project/input/policies/zil_max.csv"
      },
      "obligation": {
<<<<<<< HEAD
        "start": 2019,
        "end": 2051,
        "value": "project/input/policies/agenda_obligation.csv",
        "frequency": "rotation",
        "intensive": "global"
=======
        "start": 2020,
        "end": 2020
      },
      "landlord": {
        "start": 2020,
        "end": 2020
      },
      "multi_family": {
        "start": 2020,
        "end": 2020
>>>>>>> ec0c720b
      }
    },
    "footprint": {
      "Traditional material": 1.0,
      "Bio material": 0.0,
      "construction": "project/input/footprint_construction.csv",
      "renovation": "project/input/footprint_renovation.csv"
    },
    "quintiles": false,
    "pop_housing": null,
    "share_multi_family": null,
    "surface_built": null
  }

}<|MERGE_RESOLUTION|>--- conflicted
+++ resolved
@@ -1,6 +1,6 @@
 {
   "Reference": {
-    "end": 2025,
+    "end": 2021,
     "debug_mode": false,
     "detailed_mode": true,
     "prices_constant": false,
@@ -86,13 +86,6 @@
         "max": "project/input/policies/zil_max.csv"
       },
       "obligation": {
-<<<<<<< HEAD
-        "start": 2019,
-        "end": 2051,
-        "value": "project/input/policies/agenda_obligation.csv",
-        "frequency": "rotation",
-        "intensive": "global"
-=======
         "start": 2020,
         "end": 2020
       },
@@ -103,7 +96,6 @@
       "multi_family": {
         "start": 2020,
         "end": 2020
->>>>>>> ec0c720b
       }
     },
     "footprint": {
@@ -117,5 +109,4 @@
     "share_multi_family": null,
     "surface_built": null
   }
-
 }