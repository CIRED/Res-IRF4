{
  "sensitivity": {
    "activated": false,
    "ZP": true,
    "prices_constant": true,
    "prices_factor": 2,
    "cost_factor": 2,
    "retrofit_rate_ini": "project/input/revealed_data/extensive_margin_insulation_low.csv",
    "target_freeriders": 0.75
  },
  "assessment": {
    "activated": true,
    "Policy name": "reduced_tax",
    "AP": "Reference",
    "AP-1": false,
    "ZP": false,
    "ZP+1": false,
    "AP-2020": true,
    "AP-2025": false,
    "AP-2030": false,
    "AP-2035": false,
    "AP-2040": false,
    "Discount rate": 0.032,
    "Lifetime": 30,
<<<<<<< HEAD
      "energy_prices": "project/input/energy_prices.csv",
=======
    "energy_prices": "project/input/energy_prices.csv",
>>>>>>> e5b111ab
    "carbon_value": "project/input/policies/carbon_value.csv",
    "carbon_emission": "project/input/policies/carbon_emission.csv"
  },
  "Reference": {
    "end": 2021,
    "prices_constant": false,
    "demolition_rate": 0.0035,
    "income_rate": 0.012,
    "start": 2018,
    "endogenous": true,
    "supply_constraint": false,
    "exogenous_detailed": {
      "number": 0
    },
    "building_stock": "project/input/building_stock_sdes2018.csv",
    "population": "project/input/population.csv",
    "insulation_extensive": "project/input/revealed_data/extensive_margin_insulation.csv",
    "ms_heater": "project/input/revealed_data/market_share_heater.csv",
    "ms_heater_built": "project/input/revealed_data/market_share_heater_built.csv",
    "ms_insulation": "project/input/revealed_data/market_share_insulation.csv",
    "target_freeriders": 0.85,
    "data_ceren": "project/input/revealed_data/data_ceren.csv",
    "cost_heater": "project/input/cost_heater.csv",
    "cost_insulation": "project/input/cost_insulation.csv",
    "cost_factor": 1,
    "efficiency": "project/input/efficiency.csv",
    "energy_prices": "project/input/energy_prices.csv",
    "prices_factor": 1,
    "energy_taxes": null,
    "carbon_emission": "project/input/policies/carbon_emission.csv",
    "health_cost": "project/input/policies/health_cost.csv",
    "carbon_value": "project/input/policies/carbon_value.csv",
    "policies": {
      "mpr": {
        "start": 2021,
        "end": 2051,
        "heater": "project/input/policies/mpr_heater.csv",
        "insulation": "project/input/policies/mpr_insulation.csv",
        "bonus": "project/input/policies/mpr_bonus.csv"
      },
      "cee": {
        "start": 2019,
        "end": 2051,
        "heater": "project/input/policies/cee_heater.csv",
        "insulation": "project/input/policies/cee_insulation.csv",
        "policy": "subsidy_targeted",
        "tax": "project/input/policies/cee_tax.csv"
      },
      "cap": {
        "start": 2019,
        "end": 2051,
        "insulation": "project/input/policies/subsidies_cap.csv"
      },
      "carbon_tax": {
        "start": 2019,
        "end": 2051,
        "tax": "project/input/policies/carbon_tax.csv",
        "emission": "project/input/policies/carbon_tax_emission.csv"
      },
      "cite": {
        "start": 2019,
        "end": 2021,
        "heater": "project/input/policies/cite_heater.csv",
        "insulation": 0.17,
        "cap": 16000
      },
      "reduced_tax": {
        "start": 2019,
        "end": 2051,
        "value": 0.05
      },
      "zero_interest_loan": {
        "start": 2019,
        "end": 2051,
        "value": 0.0917729,
        "min": 5000,
        "max": "project/input/policies/zil_max.csv"
      }
    },
    "footprint": {
      "Traditional material": 0.5,
      "Bio material": 0.5,
      "construction": "project/input/footprint_construction.csv",
      "renovation": "project/input/footprint_renovation.csv"
    },
    "pop_housing": "project/input/pop_housing.csv",
    "share_multi_family": "project/input/share_multifamily.csv",
    "surface_built": null
  }

}<|MERGE_RESOLUTION|>--- conflicted
+++ resolved
@@ -16,22 +16,18 @@
     "ZP": false,
     "ZP+1": false,
     "AP-2020": true,
-    "AP-2025": false,
-    "AP-2030": false,
-    "AP-2035": false,
-    "AP-2040": false,
+    "AP-2025": true,
+    "AP-2030": true,
+    "AP-2035": true,
+    "AP-2040": true,
     "Discount rate": 0.032,
     "Lifetime": 30,
-<<<<<<< HEAD
-      "energy_prices": "project/input/energy_prices.csv",
-=======
     "energy_prices": "project/input/energy_prices.csv",
->>>>>>> e5b111ab
     "carbon_value": "project/input/policies/carbon_value.csv",
     "carbon_emission": "project/input/policies/carbon_emission.csv"
   },
   "Reference": {
-    "end": 2021,
+    "end": 2050,
     "prices_constant": false,
     "demolition_rate": 0.0035,
     "income_rate": 0.012,
