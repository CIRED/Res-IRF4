--- conflicted
+++ resolved
@@ -4,16 +4,11 @@
     "ZP": true,
     "prices_constant": null,
     "prices_factor": [2],
-<<<<<<< HEAD
+    "retrofit_rate_ini": null,
+    "mpr_global_retrofit": true,
     "cost_factor": null,
     "renovation_rate_ini": null,
     "target_freeriders": [0.5, 0.7, 0.9]
-=======
-    "cost_factor": [2],
-    "retrofit_rate_ini": "project/input/revealed_data/extensive_margin_insulation_low.csv",
-    "target_freeriders": 0.75,
-    "mpr_global_retrofit": true
->>>>>>> cee3dce3
   },
   "assessment": {
     "activated": false,
