--- conflicted
+++ resolved
@@ -42,7 +42,7 @@
 
     """
     def __init__(self, name, start, end, value, policy, gest=None, cap=None, target=None, cost_min=None, cost_max=None,
-                 new=None, by='index', non_cumulative=None, frequency=None, intensive=None):
+                 new=None, by='index', non_cumulative=None):
         self.name = name
         self.start = start
         self.end = end
@@ -56,8 +56,6 @@
         self.new = new
         self.by = by
         self.non_cumulative = non_cumulative
-        self.frequency = frequency
-        self.intensive = intensive
 
     def cost_targeted(self, cost_insulation, cost_included=None, target_subsidies=None):
         """
@@ -307,12 +305,8 @@
         PublicPolicy instance with zero_interest_loan attributes
         """
         data_max = get_pandas(data['max'], lambda x: pd.read_csv(x, index_col=[0]).squeeze())
-<<<<<<< HEAD
-        return [PublicPolicy('zero_interest_loan', data['start'], data['end'], data['value'], 'subsidy_ad_volarem',
-=======
         return [
                 PublicPolicy('zero_interest_loan', data['start'], data['end'], data['value'], 'subsidy_ad_volarem',
->>>>>>> ec0c720b
                              target=True, cost_min=data['min'], cost_max=data_max, gest='insulation', new=data['new'])]
 
     def read_reduced_tax(data):
@@ -336,11 +330,7 @@
                              'heater_regulation', gest='heater')]
 
     def read_obligation(data):
-        l = list()
-        banned_performance = get_pandas(data['value'], lambda x: pd.read_csv(x, index_col=[0], header=None).squeeze())
-        l.append(PublicPolicy('obligation', data['start'], data['end'], banned_performance, 'obligation',
-                              gest='insulation', frequency=data['frequency'], intensive=data['intensive']))
-        return l
+        return [PublicPolicy('obligation', data['start'], data['end'], 'G', 'obligation', gest='insulation')]
 
     def read_landlord(data):
         return [PublicPolicy('landlord', data['start'], data['end'], None, 'regulation', gest='insulation')]
@@ -424,8 +414,6 @@
     inputs.update({'population': population.loc[:config['end']]})
 
     inputs.update({'stock_ini': other_inputs['stock_ini']})
-
-    inputs.update({'rotation_rate': other_inputs['rotation_rate']})
 
     if config['pop_housing'] is None:
         inputs.update({'pop_housing_min': other_inputs['pop_housing_min']})
@@ -478,6 +466,12 @@
     inputs.update({'traditional_material': config['footprint']['Traditional material']})
     inputs.update({'bio_material': config['footprint']['Bio material']})
 
+    """levels_category = ['Housing type', 'Occupancy status', 'Income tenant', 'Income owner', 'Heating system']
+    for key, item in inputs.items():
+        if isinstance(item, (Series, DataFrame)):
+            level = [i for i in item.index.names if i in levels_category]
+            inputs[key] = item.reset_index(level).astype({i: 'category' for i in level}).set_index(
+                level, append=True).squeeze()"""
     return inputs
 
 
