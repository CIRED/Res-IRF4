# Copyright 2020-2021 Ecole Nationale des Ponts et Chaussées
#
# This file is free software: you can redistribute it and/or modify
# it under the terms of the GNU General Public License as published by
# the Free Software Foundation, either version 3 of the License, or
# (at your option) any later version.
#
# This program is distributed in the hope that it will be useful,
# but WITHOUT ANY WARRANTY; without even the implied warranty of
# MERCHANTABILITY or FITNESS FOR A PARTICULAR PURPOSE.  See the
# GNU General Public License for more details.
#
# You should have received a copy of the GNU General Public License
# along with this program.  If not, see <https://www.gnu.org/licenses/>.
#
# Original author Lucas Vivier <vivier@centre-cired.fr>

import os
from typing import Union, Any

import pandas as pd
from pandas import Series, DataFrame, MultiIndex, Index, IndexSlice, concat, to_numeric, unique, read_csv
from numpy import exp, log, zeros, ones, append, arange, array
from scipy.optimize import fsolve
import matplotlib.pyplot as plt
import logging
from copy import deepcopy

from project.utils import make_plot, format_ax, save_fig, format_legend, reindex_mi, timing, get_pandas
from project.input.resources import resources_data
import project.thermal as thermal

from itertools import product


class ThermalBuildings:
    """ThermalBuildings classes.

    Parameters:
    ----------
    stock: Series
        Building stock.
    surface: Series
        Surface by dwelling type.
    ratio_surface: dict
        Losses area of each envelop component
    efficiency: Series
        Heating system efficiency.
    income: Series
        Average income value by income class.
    consumption_ini: Series
    path: str, optional
    year: int, default: 2018
    debug_mode: bool, default: False

    Attributes:
    ----------

    """

    def __init__(self, stock, surface, ratio_surface, efficiency, income, consumption_ini, path=None, year=2018,
                 debug_mode=False):

        self._debug_mode = debug_mode

        if isinstance(stock, MultiIndex):
            stock = Series(index=stock, dtype=float)

        self._efficiency = efficiency
        self._ratio_surface = ratio_surface
        self.path = path
        if path is not None:
            self.path_calibration = os.path.join(path, 'calibration')
            if not os.path.isdir(self.path_calibration):
                os.mkdir(self.path_calibration)
            self.path_calibration_renovation = os.path.join(self.path_calibration, 'renovation')
            if not os.path.isdir(self.path_calibration_renovation):
                os.mkdir(self.path_calibration_renovation)

        self._consumption_ini = consumption_ini
        self.coefficient_consumption = None

        self._surface_yrs = surface
        self._surface = surface.loc[:, year]

        self._income = income
        self._income_owner = self._income.copy()
        self._income_owner.index.rename('Income owner', inplace=True)
        self._income_tenant = self._income.copy()
        self._income_tenant.index.rename('Income tenant', inplace=True)

        self._residual_rate = 0.05
        self._stock_residual = self._residual_rate * stock
        self.stock_mobile = stock - self._stock_residual

        self.first_year = year
        self._year = year

        # TODO only heating_intensity and calculate average in parse_output
        self.energy_poverty, self.heating_intensity = None, None
        self.consumption_3uses_building, self.consumption_sd_building, self.certificate_building = Series(
            dtype='float'), Series(dtype='float'), Series(dtype='float')
        self.consumption_sd_building_choice, self.consumption_3uses_building_choice, self.certificate_building_choice = Series(
            dtype='float'), Series(dtype='float'), Series(dtype='float')

        self.heating_intensity_avg = None
        self.heat_consumption_sd = None
        self.heat_consumption = None
        self.heat_consumption_calib = None
        self.heat_consumption_energy = None
        self.taxes_expenditure = None
        self.energy_expenditure = None
        self.taxes_list = []
        self.taxes_expenditure_details = {}
        self.stock_yrs = {}

        self.stock = stock

    @property
    def year(self):
        return self._year

    @year.setter
    def year(self, year):
        self._year = year
        self._surface = self._surface_yrs.loc[:, year]

    @property
    def stock(self):
        return self._stock

    @stock.setter
    def stock(self, stock):
        """Update stock property.

        Parameters
        ----------
        stock: Series

        Returns
        -------

        """

        self._stock = stock
        self.stock_mobile = stock - self._stock_residual.reindex(stock.index, fill_value=0)
        self.surface = reindex_mi(self._surface, stock.index)
        # self.housing_type = Series(stock.index.get_level_values('Housing type'), index=stock.index)

        heating_system = Series(stock.index.get_level_values('Heating system'), index=stock.index)
        self.energy = heating_system.str.split('-').str[0].rename('Energy')
        self.efficiency = to_numeric(heating_system.replace(self._efficiency))

        self.stock_yrs.update({self.year: self.stock})

        consumption_sd, _, certificate = self.consumption_standard(stock.index)
        self.heat_consumption_sd = self.surface * reindex_mi(consumption_sd, stock.index)
        self.certificate = reindex_mi(certificate, stock.index)

    def simplified_stock(self, energy_level=False):
        stock = self.stock.fillna(0)
        certificate = self.certificate.rename('Performance')
        energy = self.energy.rename('Energy')
        stock = concat((stock, certificate, energy), axis=1).set_index(['Performance', 'Energy'], append=True).squeeze()
        if energy_level:
            stock = stock.groupby(
                ['Occupancy status', 'Income owner', 'Income tenant', 'Housing type', 'Heating system',
                 'Energy', 'Performance']).sum()

        else:
            stock = stock.groupby(
                ['Occupancy status', 'Income owner', 'Income tenant', 'Housing type', 'Heating system',
                 'Performance']).sum()

        return stock

    def add_certificate(self, df):
        """Add energy performance certificate to df index.

        Parameters
        ----------
        df
        heating_system

        Returns
        -------

        """
        certificate = self.certificate.rename('Performance')
        lvl = [i for i in certificate.index.names if i in df.index.names]
        certificate = certificate.groupby(lvl).first()

        certificate = reindex_mi(certificate, df.index)
        df = concat((df, certificate), axis=1).set_index('Performance', append=True).squeeze()

        return df

    def add_energy(self, df):
        energy = self.energy.rename('Energy')
        lvl = [i for i in energy.index.names if i in df.index.names]
        energy = energy.groupby(lvl).first()
        energy = reindex_mi(energy, df.index)
        df = concat((df, energy), axis=1).set_index('Energy', append=True).squeeze()
        return df

    def heating_need(self, climate=2006, smooth=False, freq='year', hourly_profile=None, marginal=False):
        """Calculate heating need of the current building stock.

        Returns
        -------
        pd.DataFrame
        """
        idx = self.stock.index
        wall = Series(idx.get_level_values('Wall'), index=idx)
        floor = Series(idx.get_level_values('Floor'), index=idx)
        roof = Series(idx.get_level_values('Roof'), index=idx)
        windows = Series(idx.get_level_values('Windows'), index=idx)

        heating_need = thermal.conventional_heating_need(wall, floor, roof, windows, self._ratio_surface.copy(),
                                                         th_bridging='Medium', vent_types='Ventilation naturelle',
                                                         infiltration='Medium', climate=climate,
                                                         smooth=smooth, freq=freq, hourly_profile=hourly_profile,
                                                         marginal=marginal)

        if marginal:
            heating_need = (heating_need.T * self.surface).T

        heating_need = (heating_need.T * self.stock * self.surface).T
        return heating_need

    def heating_consumption(self, freq='year', climate=None, smooth=False, marginal=False, temp_int=None):
        """Calculation consumption standard of the current building stock.

        Parameters
        ----------
        freq
        climate
        smooth

        Returns
        -------

        """

        idx = self.stock.index
        wall = Series(idx.get_level_values('Wall'), index=idx)
        floor = Series(idx.get_level_values('Floor'), index=idx)
        roof = Series(idx.get_level_values('Roof'), index=idx)
        windows = Series(idx.get_level_values('Windows'), index=idx)
        heating_system = Series(idx.get_level_values('Heating system'), index=idx).astype('object')
        efficiency = to_numeric(heating_system.replace(self._efficiency))
        consumption = thermal.conventional_heating_final(wall, floor, roof, windows, self._ratio_surface.copy(),
                                                         efficiency, climate=climate, freq=freq, smooth=smooth,
                                                         marginal=marginal, temp_int=temp_int)
        return consumption

    def consumption_standard(self, indexes, level_heater='Heating system'):
        """Pre-calculate space energy consumption based only on relevant levels.

        Parameters
        ----------
        indexes: MultiIndex, Index
            Index used to estimate consumption standard.
        level_heater: {'Heating system', 'Heating system final'}, default 'Heating system'

        Returns
        -------

        """
        levels_consumption = ['Wall', 'Floor', 'Roof', 'Windows', level_heater, 'Housing type']
        index = indexes.to_frame().loc[:, levels_consumption].set_index(levels_consumption).index
        index = index[~index.duplicated()]

        index.rename({level_heater: 'Heating system'}, inplace=True)
        # remove index already calculated
        if not self.consumption_sd_building.empty:
            temp = self.consumption_sd_building.index.intersection(index)
            idx = index.drop(temp)
        else:
            idx = index

        if not idx.empty:
            wall = Series(idx.get_level_values('Wall'), index=idx)
            floor = Series(idx.get_level_values('Floor'), index=idx)
            roof = Series(idx.get_level_values('Roof'), index=idx)
            windows = Series(idx.get_level_values('Windows'), index=idx)
            heating_system = Series(idx.get_level_values('Heating system'), index=idx).astype('object')
            efficiency = to_numeric(heating_system.replace(self._efficiency))

            consumption = thermal.conventional_heating_final(wall, floor, roof, windows, self._ratio_surface.copy(),
                                                             efficiency)

            certificate, consumption_3uses = thermal.conventional_energy_3uses(wall, floor, roof, windows,
                                                                               self._ratio_surface.copy(),
                                                                               efficiency, idx)

            self.consumption_sd_building = concat((self.consumption_sd_building, consumption))
            self.consumption_sd_building.index = MultiIndex.from_tuples(
                self.consumption_sd_building.index).set_names(consumption.index.names)
            self.consumption_3uses_building = concat((self.consumption_3uses_building, consumption_3uses))
            self.consumption_3uses_building.index = MultiIndex.from_tuples(
                self.consumption_3uses_building.index).set_names(consumption.index.names)

            self.certificate_building = concat((self.certificate_building, certificate))
            self.certificate_building.index = MultiIndex.from_tuples(
                self.certificate_building.index).set_names(consumption.index.names)

        levels_consumption = [i for i in indexes.names if i in levels_consumption]

        consumption_sd = self.consumption_sd_building.loc[index]
        consumption_sd.index.rename({'Heating system': level_heater}, inplace=True)
        consumption_sd = consumption_sd.reorder_levels(levels_consumption)
        consumption_3uses = self.consumption_3uses_building.loc[index]
        consumption_3uses.index.rename({'Heating system': level_heater}, inplace=True)
        consumption_3uses = consumption_3uses.reorder_levels(levels_consumption)
        certificate = self.certificate_building.loc[index]
        certificate.index.rename({'Heating system': level_heater}, inplace=True)
        certificate = certificate.reorder_levels(levels_consumption)

        return consumption_sd, consumption_3uses, certificate

    def consumption_actual(self, prices, consumption=None):
        """Space heating consumption based on standard space heating consumption and heating intensity (kWh/a).

        Space heating consumption is in kWh/building.a
        Equation is based on Allibe (2012).

        Parameters
        ----------
        prices: Series
        consumption: Series or None, default None

        Returns
        -------
        Series
        """

        if consumption is None:
            consumption = self.heat_consumption_sd.copy()
        else:
            consumption = consumption.copy()

        energy_bill = AgentBuildings.energy_bill(prices, consumption)
        if isinstance(energy_bill, Series):
            budget_share = energy_bill / reindex_mi(self._income_tenant, self.stock.index)
            heating_intensity = thermal.heat_intensity(budget_share)
            self.heating_intensity = heating_intensity
            consumption *= heating_intensity
            self.heating_intensity_avg = (self.stock * heating_intensity).sum() / self.stock.sum()
            self.energy_poverty = (self.stock[self.stock.index.get_level_values(
                'Income owner') == ('D1' or 'D2' or 'D3')])[budget_share >= 0.08].sum()
        elif isinstance(energy_bill, DataFrame):
            budget_share = (energy_bill.T / reindex_mi(self._income_tenant, self.stock.index)).T
            heating_intensity = thermal.heat_intensity(budget_share)
            consumption = heating_intensity * consumption

        return consumption

    def calculate_consumption(self, prices, taxes):
        """Calculate energy indicators.

        Parameters
        ----------
        prices: Series
        taxes: Series

        Returns
        -------

        """

        self.heat_consumption = self.consumption_actual(prices) * self.stock

        heat_consumption_energy = self.heat_consumption.groupby(self.energy).sum()
        if self.coefficient_consumption is None:

            consumption = concat((self.heat_consumption, self.energy), axis=1).groupby(
                ['Housing type', 'Energy']).sum().iloc[:, 0] / 10**9

            # considering 20% of electricity got wood stove - 50% electricity
            electricity_wood = 0.2 * consumption[('Single-family', 'Electricity')] * 1
            consumption[('Single-family', 'Wood fuel')] += electricity_wood
            consumption[('Single-family', 'Electricity')] -= electricity_wood
            consumption.groupby('Energy').sum()

            self.heat_consumption.groupby('Housing type').sum() / 10**9

            validation = dict()

            # stock initial
            temp = concat((self.stock, self.energy), axis=1).groupby(
                ['Housing type', 'Energy']).sum().iloc[:, 0] / 10**3
            temp.index = temp.index.map(lambda x: 'Stock {} {} (Thousands)'.format(x[0], x[1]))
            validation.update(temp)
            temp = self.stock.groupby('Housing type').sum() / 10**3
            temp.index = temp.index.map(lambda x: 'Stock {} (Thousands)'.format(x))
            validation.update(temp)
            validation.update({'Stock (Thousands)': self.stock.sum() / 10**3})

            # surface initial
            temp = concat((self.stock * self.surface, self.energy), axis=1).groupby(
                ['Housing type', 'Energy']).sum().iloc[:, 0] / 10**6
            temp.index = temp.index.map(lambda x: 'Surface {} {} (Million m2)'.format(x[0], x[1]))
            validation.update(temp)
            temp = (self.stock * self.surface).groupby('Housing type').sum() / 10**6
            temp.index = temp.index.map(lambda x: 'Surface {} (Million m2)'.format(x))
            validation.update(temp)
            validation.update({'Surface (Million m2)': (self.stock * self.surface).sum() / 10**6})

            # heating consumption initial
            temp = concat((self.heat_consumption, self.energy), axis=1).groupby(
                ['Housing type', 'Energy']).sum().iloc[:, 0] / 10**9
            temp.index = temp.index.map(lambda x: 'Consumption {} {} (TWh)'.format(x[0], x[1]))
            validation.update(temp)
            temp = self.heat_consumption.groupby('Housing type').sum() / 10**9
            temp.index = temp.index.map(lambda x: 'Consumption {} (TWh)'.format(x))
            validation.update(temp)
            validation.update({'Consumption (TWh)': self.heat_consumption.sum() / 10**9})

            self.coefficient_consumption = self._consumption_ini * 10**9 / heat_consumption_energy

            temp = self.coefficient_consumption.copy()
            temp.index = temp.index.map(lambda x: 'Coefficient calibration {} (%)'.format(x))
            validation.update(temp)

            temp = heat_consumption_energy / 10**9
            temp.index = temp.index.map(lambda x: 'Consumption {} (TWh)'.format(x))
            validation.update(temp)

            validation = Series(validation)
            if resources_data['data_calibration'] is not None:
                validation = concat((validation, resources_data['data_calibration']), keys=['Calcul', 'Data'], axis=1)
                validation['Error'] = (validation['Calcul'] - validation['Data']) / validation['Data']

            if self.path is not None:
                validation.round(2).to_csv(os.path.join(self.path_calibration, 'validation_stock.csv'))

        coefficient = self.coefficient_consumption.reindex(self.energy).set_axis(self.stock.index, axis=0)
        self.heat_consumption_calib = (coefficient * self.heat_consumption).copy()

        self.heat_consumption_energy = self.heat_consumption_calib.groupby(self.energy).sum()

        prices_reindex = prices.reindex(self.energy).set_axis(self.stock.index, axis=0)
        self.energy_expenditure = prices_reindex * self.heat_consumption_calib

        total_taxes = Series(0, index=prices.index)
        for tax in taxes:
            if self.year in tax.value.index:
                if tax.name not in self.taxes_list:
                    self.taxes_list += [tax.name]
                amount = tax.value.loc[self.year, :] * heat_consumption_energy
                self.taxes_expenditure_details[tax.name] = amount
                total_taxes += amount

        self.taxes_expenditure = total_taxes

    @staticmethod
    def energy_bill(prices, consumption, level_heater='Heating system'):
        """Calculate energy bill by dwelling for each stock segment (€/dwelling.a).

        Parameters
        ----------
        prices: Series
            Energy prices for year (€/kWh)
        consumption: Series
            Energy consumption by dwelling (kWh/dwelling.a)
        level_heater
            Heating system level to calculate the bill. Enable to calculate energy bill before or after change of
            heating system.

        Returns
        -------
        pd.Series
            Energy bill by dwelling for each stock segment (€/dwelling)
        """

        index = consumption.index

        heating_system = Series(index.get_level_values(level_heater), index=index)
        energy = heating_system.str.split('-').str[0].rename('Energy')

        prices = prices.rename('Energy').reindex(energy)
        prices.index = index

        if isinstance(consumption, pd.Series):
            # * reindex_mi(self._surface, index)
            return reindex_mi(consumption, index) * prices
        else:
            # * reindex_mi(self._surface, index)
            return (reindex_mi(consumption, index).T * prices).T

    def optimal_temperature(self, prices):

        def func(temp, consumption, index):
            consumption_temp = self.heating_consumption(temp_int=temp).loc[index] * self.surface.loc[index]
            return consumption - consumption_temp

        consumption_actual = self.consumption_actual(prices)
        consumption_sd = self.heating_consumption(temp_int=None) * self.surface

        temp_optimal = {}
        for i, v in consumption_actual.iteritems():
            temp_optimal.update({i: fsolve(func, 19, args=(consumption_actual.loc[i], i))[0]})
        temp_optimal = pd.Series(temp_optimal)

        temp = concat((consumption_actual, consumption_sd, temp_optimal), axis=1,
                      keys=['actual', 'conventional', 'temp optimal'])

        return temp_optimal


class AgentBuildings(ThermalBuildings):

    """Class AgentBuildings represents thermal dynamic building stock.

    Parameters:
    ----------
    stock: Series
        Building stock.
    surface: Series
        Surface by dwelling type.
    ratio_surface: dict
        Losses area of each envelop component
    efficiency: Series
        Heating system efficiency.
    income: Series
        Average income value by income class.
    consumption_ini: Series
    preferences: dict
    performance_insulation: dict
    path: str, optional
    year: int, default: 2018
    debug_mode: bool, default: False
    demolition_rate: float, default 0.0
    endogenous: bool, default True
    number_exogenous: float or int, default 300000
    insulation_representative: {'market_share', 'max}
    logger: default
    debug_mode: bool, default False
        Detailed output.
    calib_scale: bool, default True
    detailed_mode: None
    quintiles: bool or None, default None
    financing_cost: bool, default True

    Attributes
    ----------
    """

    def __init__(self, stock, surface, ratio_surface, efficiency, income, consumption_ini, preferences,
                 performance_insulation, path=None, year=2018, demolition_rate=0.0,
                 endogenous=True, number_exogenous=300000, insulation_representative='market_share',
                 logger=None, debug_mode=False, calib_scale=True, detailed_mode=None,
                 quintiles=None, financing_cost=True,
                 ):
        super().__init__(stock, surface, ratio_surface, efficiency, income, consumption_ini, path=path, year=year,
                         debug_mode=debug_mode)

        self.constant_test = None
        self.certif_jump_all = None
        self.in_global_renovation_low_income = None
        self.in_global_renovation_high_income = None
        self.certificate_jump_heater = None
        self.global_renovation = None
        self.financing_cost = financing_cost
        self.subsidies_count_insulation, self.subsidies_average_insulation = dict(), dict()
        self.subsidies_count_heater, self.subsidies_average_heater = dict(), dict()

        self.prepared_cost_insulation = None
        self.certif_jump_all = None
        self.retrofit_with_heater = None
        self._calib_scale = calib_scale
        self.vta = 0.1
        self.lifetime_insulation = 30
        self._epc2int = {'A': 0, 'B': 1, 'C': 2, 'D': 3, 'E': 4, 'F': 5, 'G': 6}

        self.quintiles = quintiles
        if detailed_mode is None:
            detailed_mode = True
        self.detailed_mode = detailed_mode

        if logger is None:
            logger = logging.getLogger()
        self.logger = logger
        self.policies = []

        # {'max', 'market_share'} define how to calculate utility_extensive
        self._insulation_representative = insulation_representative

        self.preferences_heater = deepcopy(preferences['heater'])
        self.preferences_insulation_int = deepcopy(preferences['insulation'])
        self.preferences_insulation_ext = deepcopy(preferences['insulation'])

        def monetary_unit(pref_dict):
            for key in pref_dict.keys():
                if key != 'investment':
                    pref_dict[key] = pref_dict[key] / abs(pref_dict['investment'])
            pref_dict['investment'] = -1

        # monetary_unit(self.preferences_heater)
        # monetary_unit(self.preferences_insulation_int)
        # monetary_unit(self.preferences_insulation_ext)

<<<<<<< HEAD
        self.pref_inertia = preferences['heater']['inertia']
=======
>>>>>>> ec0c720b

        # self.discount_rate = - self.pref_investment_insulation_ext / self.pref_bill_insulation_ext
        # self.discount_factor = (1 - (1 + self.discount_rate) ** -self.lifetime_insulation) / self.discount_rate

        self.scale_int = None
        self.scale_ext = None
        self.calibration_scale = 'cite'
        self.param_supply = None
        self.capacity_utilization = None
        self.factor_yrs = {}

        self._demolition_rate = demolition_rate
        self._demolition_total = (stock * self._demolition_rate).sum()
        self._target_demolition = ['E', 'F', 'G']

        self._choice_heater = None
        self._probability_replacement = None

        self._endogenous = endogenous

        self._target_exogenous = ['F', 'G']
        self._market_share_exogenous = None
        self._number_exogenous = number_exogenous

        choice_insulation = {'Wall': [False, True], 'Floor': [False, True], 'Roof': [False, True],
                             'Windows': [False, True]}
        names = list(choice_insulation.keys())
        choice_insulation = list(product(*[i for i in choice_insulation.values()]))
        choice_insulation.remove((False, False, False, False))
        choice_insulation = MultiIndex.from_tuples(choice_insulation, names=names)
        self._choice_insulation = choice_insulation
        self._performance_insulation = {i: min(val, self.stock.index.get_level_values(i).min()) for i, val in
                                        performance_insulation.items()}
        # min of self.stock
        self.surface_insulation = self._ratio_surface.copy()

        self.constant_insulation_extensive, self.constant_insulation_intensive, self.constant_heater = None, None, None

        self.cost_insulation_indiv, self.subsidies_heater_indiv, self.subsidies_insulation_indiv = None, None, None

        self.certificate_jump = None
        self.gest_nb = None

        self.global_renovation_high_income, self.global_renovation_low_income = None, None
        self.in_best, self.out_worst = None, None
        self.bonus_best, self.bonus_worst = None, None
        self.market_share = None
        self.replacement_heater, self.heater_replaced = None, None
        self.cost_heater, self.investment_heater = None, None
        self.tax_heater = None
        self.subsidies_details_heater, self.subsidies_heater = None, None

        self.replacement_insulation, self.retrofit_rate = None, None
        self.cost_component, self.investment_insulation = None, None
        self.tax_insulation, self.taxed_insulation = None, None
        self.subsidies_details_insulation, self.subsidies_insulation = None, None

        self.zil_count, self.zil_loaned_avg, self.zil_loaned = None, None, None

        self._share_decision_maker = stock.groupby(
            ['Occupancy status', 'Housing type', 'Income owner', 'Income tenant']).sum().unstack(
            ['Occupancy status', 'Income owner', 'Income tenant'])
        self._share_decision_maker = (self._share_decision_maker.T / self._share_decision_maker.sum(axis=1)).T

    @property
    def year(self):
        return self._year

    @year.setter
    def year(self, year):
        self._year = year
        self._surface = self._surface_yrs.loc[:, year]

        self.bonus_best, self.bonus_worst = 0, 0
        self.global_renovation_high_income, self.global_renovation_low_income = 0, 0
        self.replacement_insulation = None

    def add_flows(self, flows):
        """Update stock attribute by adding flow series.

        Parameters
        ----------
        flows: Series, list
        """
        flow_total = None
        if isinstance(flows, Series):
            flow_total = flows
        if isinstance(flows, list):
            for flow in flows:
                if flow_total is None:
                    flow_total = flow.copy()
                else:
                    union = flow.index.union(flow_total.index)
                    flow_total = flow.reindex(union, fill_value=0) + flow_total.reindex(union, fill_value=0)

        union = flow_total.index.union(self.stock.index)
        stock = flow_total.reindex(union, fill_value=0) + self.stock.reindex(union, fill_value=0)

        assert (stock >= 0).all(), 'Stock Error: Building stock cannot be negative'
        # stock[stock < 0] = 0
        stock = stock[stock > 10**-4]
        self.stock = stock

    def prepare_consumption(self, choice_insulation=None, performance_insulation=None, index=None,
                            level_heater='Heating system'):
        """Calculate standard energy consumption and energy performance certificate for each choice insulation for all
        households.

        Standard energy consumption only depends on building characteristics.

        Returns
        -------
        DataFrame
            Final consumption standard.
        DataFrame
            Primary consumption standard 3 uses.
        DataFrame
            Cerfificate.
        """

        if index is None:
            index = self.stock.index

        if not isinstance(choice_insulation, MultiIndex):
            choice_insulation = self._choice_insulation

        if not isinstance(performance_insulation, MultiIndex):
            performance_insulation = self._performance_insulation

        # only selecting useful levels
        indx = index.copy()
        indx = indx.droplevel([i for i in indx.names if i not in ['Housing type', 'Wall', 'Floor', 'Roof', 'Windows'] + [level_heater]])
        indx = indx[~indx.duplicated()]

        # remove idx already calculated
        if not self.consumption_sd_building_choice.empty:
            temp = self.consumption_sd_building_choice.index.intersection(indx)
            idx = indx.drop(temp)
        else:
            idx = indx

        if not idx.empty:
            s = concat([Series(index=idx, dtype=float)] * len(choice_insulation), axis=1).set_axis(choice_insulation, axis=1)
            # choice_insulation = choice_insulation.drop(no_insulation) # only for
            s.index.rename({'Wall': 'Wall before', 'Floor': 'Floor before', 'Roof': 'Roof before', 'Windows': 'Windows before'}, inplace=True)
            temp = s.fillna(0).stack(s.columns.names)
            temp = temp.reset_index().drop(0, axis=1)
            for i in ['Wall', 'Floor', 'Roof', 'Windows']:
                # keep the info to unstack later
                temp.loc[:, '{} bool'.format(i)] = temp.loc[:, i]
                temp.loc[temp[i], i] = performance_insulation[i]
                temp.loc[temp[i] == False, i] = temp.loc[temp[i] == False, '{} before'.format(i)]
            temp = temp.astype(
                {'Housing type': 'string', 'Wall': 'float', 'Floor': 'float', 'Roof': 'float', 'Windows': 'float',
                 level_heater: 'string'})
            index = MultiIndex.from_frame(temp)
            # consumption based on insulated components
            consumption_sd, consumption_3uses, certificate = self.consumption_standard(index, level_heater=level_heater)

            rslt = dict()
            for key, temp in {'consumption_sd': consumption_sd, 'consumption_3uses': consumption_3uses, 'certificate': certificate}.items():
                temp = reindex_mi(temp, index).droplevel(['Wall', 'Floor', 'Roof', 'Windows']).unstack(
                    ['{} bool'.format(i) for i in ['Wall', 'Floor', 'Roof', 'Windows']])
                temp.index.rename({'Wall before': 'Wall', 'Floor before': 'Floor', 'Roof before': 'Roof', 'Windows before': 'Windows'},
                                  inplace=True)
                temp.columns.rename({'Wall bool': 'Wall', 'Floor bool': 'Floor', 'Roof bool': 'Roof', 'Windows bool': 'Windows'},
                                    inplace=True)
                rslt[key] = temp

            if self.consumption_sd_building_choice.empty:
                self.consumption_sd_building_choice = rslt['consumption_sd']
                self.consumption_3uses_building_choice = rslt['consumption_3uses']
                self.certificate_building_choice = rslt['certificate']
            else:
                self.consumption_sd_building_choice = concat((self.consumption_sd_building_choice, rslt['consumption_sd']))
                self.consumption_3uses_building_choice = concat((self.consumption_3uses_building_choice, rslt['consumption_3uses']))
                self.certificate_building_choice = concat((self.certificate_building_choice, rslt['certificate']))

        consumption_sd = self.consumption_sd_building_choice.loc[indx.rename({'Heating system': level_heater})]
        consumption_sd.index.rename({'Heating system': level_heater}, inplace=True)

        primary_consumption_3uses = self.consumption_3uses_building_choice.loc[indx]
        primary_consumption_3uses.index.rename({'Heating system': level_heater}, inplace=True)

        certificate = self.certificate_building_choice.loc[indx]
        certificate.index.rename({'Heating system': level_heater}, inplace=True)

        return consumption_sd, primary_consumption_3uses, certificate

    def heater_replacement(self, stock, prices, cost_heater, policies_heater, ms_heater=None,
                           probability_replacement=1/20):
        """Function returns new building stock after heater replacement.

        Parameters
        ----------
        prices: Series
        cost_heater: Series
        ms_heater: DataFrame, optional
        policies_heater: list
        probability_replacement: float or Series, default 1/17
        index: MultiIndex optional, default None

        Returns
        -------
        Series
        """

        if ms_heater is not None:
            self._choice_heater = list(ms_heater.columns)

        if isinstance(probability_replacement, float):
            probability_replacement = Series(len(self._choice_heater) * [probability_replacement],
                                                Index(self._choice_heater, name='Heating system final'))

        index = stock.index

        # prohibited energies can be a string or a list of strings
        energy_regulations = [policy for policy in policies_heater if policy.policy == 'heater_regulation']
        prohibited_energies = Series(list(array([policy.name.replace('_elimination', "").replace("_", " ").capitalize()
                                             for policy in energy_regulations]).flat), index=[policy.name for policy in energy_regulations],
                                        dtype=object)

        for regulation in energy_regulations:
            if regulation.value is not None:
                heater = next(x for x in self._choice_heater if prohibited_energies[regulation.name] in x)
                probability_replacement[heater] = regulation.value

        self._probability_replacement = probability_replacement

        list_heaters = self._choice_heater
        for energy in prohibited_energies:
            list_heaters = list(set(list_heaters) & set([heater for heater in self._choice_heater if energy not in heater]))

        if energy_regulations:
            choice_heater_idx = Index(list_heaters, name='Heating system final')
        else:
            choice_heater_idx = Index(self._choice_heater, name='Heating system final')

        frame = Series(dtype=float, index=index).to_frame().dot(
            Series(dtype=float, index=choice_heater_idx).to_frame().T)
        cost_heater, tax_heater, subsidies_details, subsidies_total = self.apply_subsidies_heater(policies_heater,
                                                                                                  cost_heater.copy(),
                                                                                                  frame)
        if self._endogenous:
            subsidies_utility = subsidies_total.copy()
            if 'reduced_tax' in subsidies_details.keys():
                subsidies_utility -= subsidies_details['reduced_tax']
            market_share = self.endogenous_market_share_heater(index, prices, subsidies_utility, cost_heater,
                                                               ms_heater=ms_heater)

        else:
            market_share, probability_replacement = self.exogenous_market_share_heater(index, choice_heater_idx)

        replacement = ((market_share * probability_replacement).T * stock).T

        stock_replacement = replacement.stack('Heating system final')
        to_replace = replacement.sum(axis=1)

        stock = stock - to_replace

        # adding heating system final equal to heating system because no switch
        stock = concat((stock, Series(stock.index.get_level_values('Heating system'), index=stock.index,
                                            name='Heating system final')), axis=1).set_index('Heating system final', append=True).squeeze()
        stock = concat((stock.reorder_levels(stock_replacement.index.names), stock_replacement),
                       axis=0, keys=[False, True], names=['Heater replacement'])
        assert round(stock.sum() - self.stock_mobile.sum(), 0) == 0, 'Sum problem'

        replaced_by = stock.droplevel('Heating system').rename_axis(index={'Heating system final': 'Heating system'})

        if self.detailed_mode:
            self.store_information_heater(cost_heater, subsidies_total, subsidies_details, replacement, tax_heater,
                                          replaced_by)
        else:
            self.cost_heater = cost_heater

        return stock

    def apply_subsidies_heater(self, policies_heater, cost_heater, frame):
        """Calculate subsidies for each dwelling and each heating system.

        Parameters
        ----------
        policies_heater: list
        cost_heater: Series
        frame: DataFrame
            Index matches segments and columns heating system.

        Returns
        -------

        """

        subsidies_total = DataFrame(0, index=frame.index, columns=frame.columns)
        subsidies_details = {}

        tax = self.vta
        p = [p for p in policies_heater if 'reduced_tax' == p.policy]
        if p:
            tax = p[0].value
            sub = cost_heater * (self.vta - tax)
            subsidies_details.update({'reduced_tax': concat([sub] * frame.shape[0], keys=frame.index, axis=1).T})
            subsidies_total += subsidies_details['reduced_tax']

        tax_heater = cost_heater * tax
        cost_heater += tax_heater

        sub = None
        for policy in policies_heater:
            if policy.name not in self.policies and policy.policy in ['subsidy_target', 'subsidy_non_cumulative', 'subsidy_ad_volarem', 'subsidies_cap']:
                self.policies += [policy.name]
            if policy.policy == 'subsidy_target':
                sub = policy.value.reindex(frame.columns, axis=1).fillna(0)
                sub = reindex_mi(sub, frame.index)
            elif policy.policy == 'subsidy_ad_volarem':

                if isinstance(policy.value, (float, int)):
                    sub = policy.value * cost_heater
                    sub = concat([sub] * frame.shape[0], keys=frame.index, axis=1).T

                if isinstance(policy.value, DataFrame):
                    sub = policy.value * cost_heater
                    sub = reindex_mi(sub, frame.index).fillna(0)

                if isinstance(policy.value, Series):
                    if policy.by == 'index':
                        sub = policy.value.to_frame().dot(cost_heater.to_frame().T)
                        sub = reindex_mi(sub, frame.index).fillna(0)
                    elif policy.by == 'columns':
                        sub = (policy.value * cost_heater).fillna(0).reindex(frame.columns)
                        sub = concat([sub] * frame.shape[0], keys=frame.index, names=frame.index.names, axis=1).T
                    else:
                        raise NotImplemented
                if policy.cap:
                    sub[sub > policy.cap] = sub
            else:
                continue

            subsidies_details[policy.name] = sub
            subsidies_total += subsidies_details[policy.name]
        return cost_heater, tax_heater, subsidies_details, subsidies_total

    def store_information_heater(self, cost_heater, subsidies_total, subsidies_details, replacement, tax_heater,
                                 replaced_by):
        """Store information yearly heater replacement.

        Parameters
        ----------
        cost_heater: Series
            Cost of each heating system (€).
        subsidies_total: DataFrame
            Total amount of eligible subsidies by dwelling and heating system (€).
        subsidies_details: dict
            Amount of eligible subsidies by dwelling and heating system (€).
        replacement: DataFrame
            Number of heating system replacement by dwelling and heating system chosen.
        tax_heater: Series
            VTA tax of each heating system (€).
        replaced_by: Series
            Dwelling updated with a new heating system.
        """
        # information stored during
        self.cost_heater = cost_heater
        self.subsidies_heater_indiv = subsidies_total
        self.subsidies_details_heater = subsidies_details
        self.replacement_heater = replacement
        self.investment_heater = replacement * cost_heater
        self.tax_heater = replacement * tax_heater
        self.subsidies_heater = replacement * subsidies_total
        self.heater_replaced = replaced_by
        for key in self.subsidies_details_heater.keys():
            self.subsidies_details_heater[key] *= replacement

        for key, sub in self.subsidies_details_heater.items():
            mask = sub.copy()
            mask[mask > 0] = 1
            self.subsidies_count_heater.update({key: (replacement.fillna(0) * mask).sum().sum()})
            self.subsidies_average_heater.update({key: sub.sum().sum() / replacement.fillna(0).sum().sum()})

    def calibration_constant_heater(self, utility, ms_heater):
        """Constant to match the observed market-share.

        Market-share is defined by initial and final heating system.

        Parameters
        ----------
        utility: DataFrame
        ms_heater: DataFrame

        Returns
        -------
        DataFrame
        """

        # removing unnecessary level
        utility_ref = utility.droplevel(['Occupancy status']).copy()
        utility_ref = utility_ref[~utility_ref.index.duplicated(keep='first')]

        possible = reindex_mi(ms_heater, utility_ref.index)
        utility_ref[~(possible > 0)] = float('nan')

        stock = self.stock.groupby(utility_ref.index.names).sum()

        # initializing constant to 0
        constant = ms_heater.copy()
        constant[constant > 0] = 0
        market_share_ini, market_share_agg = None, None
        for i in range(50):
            constant.loc[constant['Electricity-Heat pump water'].notna(), 'Electricity-Heat pump water'] = 0
            constant.loc[constant['Electricity-Heat pump water'].isna(), 'Electricity-Heat pump air'] = 0

            utility_constant = reindex_mi(constant.reindex(utility_ref.columns, axis=1), utility.index)
            utility = utility_ref + utility_constant
            market_share = (exp(utility).T / exp(utility).sum(axis=1)).T
            agg = (market_share.T * stock).T.groupby(['Housing type', 'Heating system']).sum()
            market_share_agg = (agg.T / agg.sum(axis=1)).T
            if i == 0:
                market_share_ini = market_share_agg.copy()
            constant = constant + log(ms_heater / market_share_agg)

            ms_heater = ms_heater.reindex(market_share_agg.index)

            if (market_share_agg.round(decimals=3) == ms_heater.round(decimals=3).fillna(0)).all().all():
                self.logger.debug('Constant heater optim worked')
                break

        constant.loc[constant['Electricity-Heat pump water'].notna(), 'Electricity-Heat pump water'] = 0
        constant.loc[constant['Electricity-Heat pump water'].isna(), 'Electricity-Heat pump air'] = 0

        details = concat((constant.stack(), market_share_ini.stack(), market_share_agg.stack(), ms_heater.stack()),
                         axis=1, keys=['constant', 'calcul ini', 'calcul', 'observed']).round(decimals=3)
        if self.path is not None:
            details.to_csv(os.path.join(self.path_calibration, 'calibration_constant_heater.csv'))

        return constant

    def endogenous_market_share_heater(self, index, prices, subsidies_total, cost_heater, ms_heater=None):

        choice_heater = self._choice_heater
        choice_heater_idx = Index(choice_heater, name='Heating system final')
        energy = Series(choice_heater).str.split('-').str[0].set_axis(choice_heater_idx)

        temp = pd.Series(0, index=index, dtype='float').to_frame().dot(pd.Series(0, index=choice_heater_idx, dtype='float').to_frame().T)
        index_final = temp.stack().index
        heat_consumption_sd, _, certificate = self.consumption_standard(index_final, level_heater='Heating system final')
        heat_consumption_sd = reindex_mi(heat_consumption_sd.unstack('Heating system final'), index)
        prices_re = prices.reindex(energy).set_axis(heat_consumption_sd.columns)
        energy_bill_sd = ((heat_consumption_sd * prices_re).T * reindex_mi(self._surface, index)).T

        consumption_before = self.consumption_standard(index, level_heater='Heating system')[0]
        consumption_before = reindex_mi(consumption_before, index) * reindex_mi(self._surface, index)
        energy_bill_before = AgentBuildings.energy_bill(prices, consumption_before)

        bill_saved = - energy_bill_sd.sub(energy_bill_before, axis=0)
        utility_bill_saving = (bill_saved.T * reindex_mi(self.preferences_heater['bill_saved'], bill_saved.index)).T / 1000
        utility_bill_saving = utility_bill_saving.loc[:, choice_heater]

        certificate = reindex_mi(certificate.unstack('Heating system final'), index)
        certificate_before = self.consumption_standard(index)[2]
        certificate_before = reindex_mi(certificate_before, index)

        self.certificate_jump_heater = - certificate.replace(self._epc2int).sub(
            certificate_before.replace(self._epc2int), axis=0)

        utility_subsidies = subsidies_total * self.preferences_heater['subsidy'] / 1000

        cost_heater = cost_heater.reindex(utility_bill_saving.columns)
        pref_investment = reindex_mi(self.preferences_heater['investment'], utility_bill_saving.index).rename(None)
        utility_investment = pref_investment.to_frame().dot(cost_heater.to_frame().T) / 1000

        utility_inertia = DataFrame(0, index=utility_bill_saving.index, columns=utility_bill_saving.columns)
        for hs in choice_heater:
            utility_inertia.loc[
                utility_inertia.index.get_level_values('Heating system') == hs, hs] = self.preferences_heater['inertia']

        utility = utility_inertia + utility_investment + utility_bill_saving + utility_subsidies

        if (self.constant_heater is None) and (ms_heater is not None):
            ms_heater.dropna(how='all', inplace=True)
            self.constant_heater = self.calibration_constant_heater(utility, ms_heater)
        utility_constant = reindex_mi(self.constant_heater.reindex(utility.columns, axis=1), utility.index)

        utility += utility_constant
        market_share = (exp(utility).T / exp(utility).sum(axis=1)).T

        return market_share

    def exogenous_market_share_heater(self, index, choice_heater_idx):
        """Define exogenous market-share.

        Market-share is defined by _market_share_exogenous attribute.
        Replacement

        Parameters
        ----------
        index: MultiIndex
        choice_heater_idx: Index

        Returns
        -------
        DataFrame
            Market-share by segment and possible heater choice.
        Series
            Probability replacement.
        """
        self._market_share_exogenous = {'Wood fuel-Standard boiler': 'Wood fuel-Performance boiler',
                                        'Wood fuel-Performance boiler': 'Wood fuel-Performance boiler',
                                        'Oil fuel-Standard boiler': 'Oil fuel-Performance boiler',
                                        'Oil fuel-Performance boiler': 'Oil fuel-Performance boiler',
                                        'Natural gas-Standard boiler': 'Natural gas-Performance boiler',
                                        'Natural gas-Performance boiler': 'Natural gas-Performance boiler',
                                        'Electricity-Performance boiler': 'Electricity-Heat pump',
                                        'Electricity-Heat pump': 'Electricity-Heat pump'}

        market_share = Series(index=index, dtype=float).to_frame().dot(
            Series(index=choice_heater_idx, dtype=float).to_frame().T)

        for initial, final in self._market_share_exogenous.items():
            market_share.loc[market_share.index.get_level_values('Heating system') == initial, final] = 1

        to_replace = self.stock_mobile[self.certificate.isin(self._target_exogenous)]

        if to_replace.sum() < self._number_exogenous:
            self._target_exogenous = ['E', 'F', 'G']
            to_replace = self.stock_mobile[self.certificate.isin(self._target_exogenous)]
            if to_replace.sum() < self._number_exogenous:
                self._target_exogenous = ['D', 'E', 'F', 'G']
                to_replace = self.stock_mobile[self.certificate.isin(self._target_exogenous)]
                if to_replace.sum() < self._number_exogenous:
                    self._target_exogenous = ['C', 'D', 'E', 'F', 'G']
                    to_replace = self.stock_mobile[self.certificate.isin(self._target_exogenous)]
                    if to_replace.sum() < self._number_exogenous:
                        self._number_exogenous = 0

        to_replace = to_replace / to_replace.sum() * self._number_exogenous

        to_replace = to_replace.groupby(index.names).sum()
        probability_replacement = (to_replace / self.stock_mobile.groupby(index.names).sum()).fillna(0)
        probability_replacement = probability_replacement.reindex(market_share.index)
        return market_share, probability_replacement

    def insulation_replacement(self, stock, prices, cost_insulation_raw, ms_insulation=None, renovation_rate_ini=None,
                               policies_insulation=None, target_freeriders=None, financing_cost=None):
        """Calculate insulation retrofit in the dwelling stock.

        1. Intensive margin
        2. Extensive margin
        Calibrate function first year.

        Consumption saving only depends on insulation work.
        However, certificate upgrade also consider the heat

        To reduce calculation time attributes are grouped.
        Cost, subsidies and constant depends on Housing type, Occupancy status, Housing type and Insulation performance.

        Parameters
        ----------
        financing_cost
        stock: Series
        prices: Series
        cost_insulation_raw: Series
            €/m2 of losses area by component.
        ms_insulation: Series
        renovation_rate_ini: Series
        policies_insulation: list
        target_freeriders: float

        Returns
        -------
        Series
            Retrofit rate
        DataFrame
            Market-share insulation
        """

        index = stock.index

        _, _, certificate_before_heater = self.consumption_standard(index, level_heater='Heating system')
        # index only contains building with energy performance > B
        c_before = reindex_mi(certificate_before_heater, index)
        index = c_before[c_before > 'B'].index

        # before include the change of heating system
        _, consumption_3uses_before, certificate_before = self.consumption_standard(index,
                                                                                    level_heater='Heating system final')
        certificate_before = certificate_before[certificate_before > 'B']
        consumption_3uses_before = consumption_3uses_before.loc[certificate_before.index]

        surface = reindex_mi(self._surface, index)

        _, consumption_3uses, certificate = self.prepare_consumption(self._choice_insulation, index=index,
                                                                     level_heater='Heating system final')
        energy_saved_3uses = ((consumption_3uses_before - consumption_3uses.T) / consumption_3uses_before).T
        energy_saved_3uses.dropna(inplace=True)

        cost_insulation = self.prepare_cost_insulation(cost_insulation_raw * self.surface_insulation)
        cost_insulation = cost_insulation.T.multiply(self._surface, level='Housing type').T

        cost_insulation, tax_insulation, tax, subsidies_details, subsidies_total, condition, certificate_jump_all = self.apply_subsidies_insulation(
            index, policies_insulation, cost_insulation, surface, certificate, certificate_before, certificate_before_heater, energy_saved_3uses)

        if self.detailed_mode:
            self.store_information_insulation(certificate_jump_all, condition, cost_insulation_raw, tax, cost_insulation,
                                              tax_insulation, subsidies_details, subsidies_total)
        else:
            self.subsidies_details_insulation = subsidies_details

        if self._endogenous:
<<<<<<< HEAD
            # utility_subsidies = subsidies_total.copy()
=======
>>>>>>> ec0c720b
            if 'reduced_tax' in subsidies_details.keys():
                subsidies_total -= subsidies_details['reduced_tax']

            delta_subsidies = None
            if (self.year in [self.first_year + 1]) and (self.scale_ext is None):
                delta_subsidies = subsidies_details['cite'].copy()

            retrofit_rate, market_share = self.endogenous_retrofit(stock, prices, subsidies_total,
                                                                   cost_insulation,
                                                                   ms_insulation=ms_insulation,
                                                                   renovation_rate_ini=renovation_rate_ini,
                                                                   delta_subsidies=delta_subsidies,
                                                                   target_freeriders=target_freeriders,
                                                                   financing_cost=financing_cost)
            self.retrofit_rate, self.market_share = retrofit_rate, market_share

        else:
            retrofit_rate, market_share = self.exogenous_retrofit(index, self._choice_insulation)

        return retrofit_rate, market_share

    def apply_subsidies_insulation(self, index, policies_insulation, cost_insulation, surface, certificate,
                                   certificate_before, certificate_before_heater, energy_saved_3uses):
        """Calculate subsidies amount for each possible insulation choice.


        Parameters
        ----------
        index
        policies_insulation: list
        cost_insulation: DataFrame
            Cost for each segment and each possible insulation choice (€).
        surface: Series
            Surface / dwelling for each segment (m2/dwelling).
        certificate : DataFrame
            Certificate by segment after insulation replacement for each possible insulation choice.
        certificate_before : Series
            Certificate by segment before insulation (but after heater replacement)
        certificate_before_heater: Series
            Certificate by segment before insulation, and before heater replacement. Useful to calculate the total
            number of upgrade this year.
        energy_saved_3uses: DataFrame
            Primary conventional energy consumption saved by the insulation work (% - kWh PE/m2).

        Returns
        -------
        cost_insulation: DataFrame
        tax_insulation: DataFrame
        tax : float
        subsidies_details: dict
        subsidies_total: DataFrame
        condition: dict
        certificate_jump_all: DataFrame
        """

        def defined_condition(index_segments, certif, certif_before, certif_before_heater, saved_3uses):
            """Define condition to get subsidies or loan.

            Depends on income (index) and energy performance of renovationd defined by certificate jump or
            energy_saved_3uses.

            Parameters
            ----------
            index_segments: MultiIndex
            certif: DataFrame
            certif_before: Series
            certif_before_heater: Series
            saved_3uses: DataFrame

            Returns
            -------
            condition: dict
                Contains boolean DataFrame that established condition to get subsidies.
            certificate_jump: DataFrame
                Insulation (without account for heater replacement) allowed to jump of at least one certificate.
            certificate_jump_all: DataFrame
                Renovation (including heater replacement) allowed to jump of at least one certificate.
            """

            def define_zil_target(certif, certif_before, saved_3uses):
                """Define target (households and insulation work) that can get zil.

                Zero_interest_loan_old is the target in terms of EPC jump.
                zero_interest_loan_new is the requirement to be eligible to a 'global renovation' program,
                the renovation must reduce of 35% the conventional primary energy need
                and the resulting building must not be of G or F epc level.

                Parameters
                ----------
                certif
                certif_before
                saved_3uses

                Returns
                -------
                target_subsidies: pd.DataFrame
                    Each cell, a gesture and a segment, is a boolean which is True if it is targeted by the policy

                """
                energy_saved_min = 0.35

                target_subsidies = {}
                target_0 = certif.isin(['D', 'C', 'B', 'A']).astype(int).mul(
                    certif_before.isin(['G', 'F', 'E']).astype(int), axis=0).astype(bool)
                target_1 = certif.isin(['B', 'A']).astype(int).mul(certif_before.isin(['D', 'C']).astype(int),
                                                                   axis=0).astype(bool)
                target_subsidies['zero_interest_loan_old'] = target_0 | target_1

                target_0 = certif.isin(['E', 'D', 'C', 'B', 'A']).astype(bool)
                target_1 = saved_3uses[saved_3uses >= energy_saved_min].fillna(0).astype(bool)
                target_subsidies['zero_interest_loan_new'] = target_0 & target_1

                return target_subsidies

            condition_target = dict()

            self.out_worst = (~certif.isin(['G', 'F'])).T.multiply(certif_before.isin(['G', 'F'])).T
            self.out_worst = reindex_mi(self.out_worst, index_segments).fillna(False).astype('float')
            self.in_best = (certif.isin(['A', 'B'])).T.multiply(~certif_before.isin(['A', 'B'])).T
            self.in_best = reindex_mi(self.in_best, index_segments).fillna(False).astype('float')

            condition_target.update({'bonus_worst': self.out_worst})
            condition_target.update({'bonus_best': self.in_best})

            minimum_gest_condition, global_condition = 1, 2
            energy_condition = 0.35

            certificate_jump = - certif.replace(self._epc2int).sub(certif_before.replace(self._epc2int),
                                                                   axis=0)
            certificate_jump = reindex_mi(certificate_jump, index_segments)
            certificate_jump_condition = certificate_jump >= minimum_gest_condition

            certif_before_heater = reindex_mi(certif_before_heater, index_segments)
            certif = reindex_mi(certif, index_segments)
            certificate_jump_all = - certif.replace(self._epc2int).sub(
                certif_before_heater.replace(self._epc2int),
                axis=0)

            condition_target.update({'certificate_jump': certificate_jump_all >= minimum_gest_condition})
            condition_target.update({'global_renovation': certificate_jump_all >= global_condition})

            low_income_condition = ['D1', 'D2', 'D3', 'D4']
            if self.quintiles:
                low_income_condition = ['C1', 'C2']
            low_income_condition = index_segments.get_level_values('Income owner').isin(low_income_condition)
            low_income_condition = pd.Series(low_income_condition, index=index_segments)

            high_income_condition = ['D5', 'D6', 'D7', 'D8', 'D9', 'D10']
            if self.quintiles:
                high_income_condition = ['C3', 'C4', 'C5']
            high_income_condition = index_segments.get_level_values('Income owner').isin(high_income_condition)
            high_income_condition = pd.Series(high_income_condition, index=index_segments)

            global_renovation_low_income = (low_income_condition * condition_target['global_renovation'].T).T
            condition_target.update({'global_renovation_low_income': global_renovation_low_income})

            global_renovation_high_income = (high_income_condition * condition_target['global_renovation'].T).T
            condition_target.update({'global_renovation_high_income': global_renovation_high_income})

            energy_condition = saved_3uses >= energy_condition

            condition_mpr_serenite = (reindex_mi(energy_condition, index_segments).T * low_income_condition).T
            condition_target.update({'mpr_serenite': condition_mpr_serenite})

            condition_zil = define_zil_target(certif, certif_before, saved_3uses)
            condition_target.update({'zero_interest_loan': condition_zil})

            return condition_target, certificate_jump, certificate_jump_all

        def apply_regulation(idx_target, idx_replace, level):
            """Apply regulation by replacing utility specific constant.


            Example removing the split incentive between landlord and tenant.

            Parameters
            ----------
            idx_target: str
                Index to replace. Example: 'Privately rented'.
            idx_replace: str
                Index replaced by. Example: 'Owner-occupied'.
            level: str
                Level to look for index. Example: 'Occupancy status'

            """
            temp = self.constant_insulation_extensive.copy()
            temp = temp.drop(temp[temp.index.get_level_values(level) == idx_target].index)
            t = temp[temp.index.get_level_values(level) == idx_replace]
            t.rename(index={idx_replace: idx_target}, inplace=True)
            temp = pd.concat((temp, t)).loc[self.constant_insulation_extensive.index]
            self.constant_insulation_extensive = temp.copy()

        subsidies_total = DataFrame(0, index=index, columns=cost_insulation.columns)
        subsidies_details = {}

        tax = self.vta
        p = [p for p in policies_insulation if 'reduced_tax' == p.policy]
        if p:
            tax = p[0].value
            subsidies_details.update({p[0].name: reindex_mi(cost_insulation * (self.vta - tax), index)})
            subsidies_total += subsidies_details['reduced_tax']

        tax_insulation = cost_insulation * tax
        cost_insulation += tax_insulation

        condition, certificate_jump, certificate_jump_all = defined_condition(index, certificate, certificate_before,
                                                                              certificate_before_heater,
                                                                              energy_saved_3uses)

        for policy in policies_insulation:
            if policy.name not in self.policies and policy.policy in ['subsidy_target', 'subsidy_non_cumulative', 'subsidy_ad_volarem', 'subsidies_cap']:
                self.policies += [policy.name]

            if policy.policy == 'subsidy_target':
                temp = (reindex_mi(self.prepare_subsidy_insulation(policy.value),
                                   index).T * surface).T
                subsidies_total += temp

                if policy.name in subsidies_details.keys():
                    subsidies_details[policy.name] = subsidies_details[policy.name] + temp
                else:
                    subsidies_details[policy.name] = temp.copy()

            elif policy.policy == 'bonus_best':
                temp = (reindex_mi(policy.value, condition['bonus_best'].index) * condition['bonus_best'].T).T
                subsidies_total += temp
                if policy.name in subsidies_details.keys():
                    subsidies_details[policy.name] = subsidies_details[policy.name] + temp

                else:
                    subsidies_details[policy.name] = temp.copy()

            elif policy.policy == 'bonus_worst':
                temp = (reindex_mi(policy.value, condition['bonus_worst'].index) * condition['bonus_worst'].T).T
                subsidies_total += temp

                if policy.name in subsidies_details.keys():
                    subsidies_details[policy.name] = subsidies_details[policy.name] + temp

                else:
                    subsidies_details[policy.name] = temp.copy()

            elif policy.policy == 'subsidy_ad_volarem':

                cost = policy.cost_targeted(reindex_mi(cost_insulation, index), target_subsidies=condition.get(policy.name),
                                            cost_included=self.cost_heater.copy())

                if isinstance(policy.value, (Series, float)):
                    temp = reindex_mi(policy.value, cost.index)
                    subsidies_details[policy.name] = (temp * cost.T).T
                    subsidies_total += subsidies_details[policy.name]
                else:
                    temp = self.prepare_subsidy_insulation(policy.value, policy=policy.policy)
                    temp = reindex_mi(temp, cost.index)
                    subsidies_details[policy.name] = temp * cost
                    subsidies_total += subsidies_details[policy.name]
                if policy.name == 'zero_interest_loan':
                    self.zil_loaned = cost.copy()

            elif policy.policy == 'zero_interest_loan':

                cost = policy.cost_targeted(reindex_mi(cost_insulation, index), target_subsidies=condition.get(policy.name),
                                            cost_included=self.cost_heater.copy())
                subsidies_details[policy.name] = policy.value * cost
                subsidies_total += subsidies_details[policy.name]
                self.zil_loaned = cost.copy()

        subsidies_non_cumulative = [p for p in policies_insulation if p.policy == 'subsidy_non_cumulative']
        if subsidies_non_cumulative is not []:
            for policy in subsidies_non_cumulative:
                sub = (reindex_mi(policy.value, condition[policy.name].index) * condition[policy.name].T).T
                sub = sub.astype(float)
                for name in policy.non_cumulative:
                    # TODO: could be a bug here when policy.non_cumulative are all there and when non cumulative alone
                    if name in subsidies_details.keys():
                        subsidies_total -= subsidies_details[name]
                        comp = reindex_mi(subsidies_details[name], sub.index)
                        temp = comp.where(comp > sub, 0)
                        subsidies_details[name] = temp.copy()
                        temp = sub.where(sub > comp, 0)
                        subsidies_details[policy.name] = temp.copy()
                        subsidies_total += subsidies_details[name] + subsidies_details[policy.name]

        subsidies_cap = [p for p in policies_insulation if p.policy == 'subsidies_cap']
        subsidies_uncaped = subsidies_total.copy()

        if 'reduced_tax' in subsidies_details.keys():
            subsidies_uncaped -= subsidies_details['reduced_tax']

        zil = [p for p in policies_insulation if p.policy == 'subsidy_ad_volarem' and p.name == 'zero_interest_loan']
        if 'zero_interest_loan' in subsidies_details.keys() and zil is []:
            subsidies_uncaped -= subsidies_details['zero_interest_loan']

        if subsidies_cap:
            subsidies_cap = subsidies_cap[0]
            subsidies_cap = reindex_mi(subsidies_cap.value, subsidies_uncaped.index)
            cap = (reindex_mi(cost_insulation, index).T * subsidies_cap).T
            over_cap = subsidies_uncaped > cap
            subsidies_details['over_cap'] = (subsidies_uncaped - cap)[over_cap].fillna(0)
            remaining = subsidies_details['over_cap'].copy()
            if 'mpr_serenite' in subsidies_details.keys():
                temp = subsidies_details['over_cap'].where(
                    subsidies_details['over_cap'] <= subsidies_details['mpr_serenite'],
                    subsidies_details['mpr_serenite'])
                subsidies_details['mpr_serenite'] -= temp
                remaining = subsidies_details['over_cap'] - temp
                assert (subsidies_details['mpr_serenite'].values >= 0).all(), 'MPR Serenite got negative values'
            if 'mpr' in subsidies_details.keys() and not (remaining > 0).any().any():
                subsidies_details['mpr'] -= remaining
                assert (subsidies_details['mpr'].values >= 0).all(), 'MPR got negative values'

            subsidies_total -= subsidies_details['over_cap']

        regulation = [p for p in policies_insulation if p.policy == 'regulation']
        if 'landlord' in [p.name for p in regulation]:
            apply_regulation('Privately rented', 'Owner-occupied', 'Occupancy status')
        if 'multi_family' in [p.name for p in regulation]:
            apply_regulation('Multi-family', 'Single-family', 'Housing type')

        return cost_insulation, tax_insulation, tax, subsidies_details, subsidies_total, condition, certificate_jump_all

    def store_information_insulation(self, certificate_jump_all, condition, cost_insulation_raw, tax, cost_insulation,
                                     tax_insulation, subsidies_details, subsidies_total):
        """Store insulation information.

        Parameters
        ----------
        certificate_jump_all
        condition: dict
        cost_insulation_raw: Series
            Cost of insulation for each envelope component of losses surface (€/m2).
        tax: float
            VTA to apply (%).
        cost_insulation: DataFrame
            Cost insulation for each dwelling and each insulation gesture (€).
        tax_insulation: DataFrame
            VTA applied to each insulation gesture cost (€).
        subsidies_details: dict
            Amount of subsidies for each dwelling and each insulation gesture (€).
        subsidies_total: DataFrame
            Total mount of subsidies for each dwelling and each insulation gesture (€).
        retrofit_rate: Series
        """

        # self.certificate_jump = condition['certificate_jump']
        self.certif_jump_all = certificate_jump_all
        self.global_renovation = condition['global_renovation']
        self.in_global_renovation_high_income = condition['global_renovation_high_income']
        self.in_global_renovation_low_income = condition['global_renovation_low_income']
        self.cost_component = cost_insulation_raw * self.surface_insulation * (1 + tax)
        self.subsidies_details_insulation = subsidies_details
        self.subsidies_insulation_indiv = subsidies_total
        self.cost_insulation_indiv = cost_insulation
        self.tax_insulation = tax_insulation

    def store_information_retrofit(self, replaced_by):
        """Calculate and store main statistics based on yearly retrofit.

        Parameters
        ----------
        replaced_by: DataFrame
            Retrofit flow for each dwelling (index) and each insulation gesture (columns).
            Dwelling must be defined with 'Heating system final' and 'Heater replacement'.
        """

        levels = [i for i in replaced_by.index.names if i not in ['Heater replacement', 'Heating system final']]
        if 'Heater replacement' not in replaced_by.index.names:
            replaced_by = concat([replaced_by], keys=[False], names=['Heater replacement'])
        if 'Heating system final' not in replaced_by.index.names:
            temp = replaced_by.reset_index('Heating system')
            temp['Heating system final'] = temp['Heating system']
            replaced_by = temp.set_index(['Heating system', 'Heating system final'], append=True).squeeze()

        replaced_by.index = replaced_by.index.reorder_levels(self.in_global_renovation_high_income.index.names)

        self.global_renovation_high_income += (replaced_by * self.in_global_renovation_high_income).sum().sum()
        self.global_renovation_low_income += (replaced_by * self.in_global_renovation_low_income).sum().sum()
        self.bonus_best += (replaced_by * self.in_best).sum().sum()
        self.bonus_worst += (replaced_by * self.out_worst).sum().sum()
        if self.replacement_insulation is None:
            self.replacement_insulation = replaced_by.groupby(levels).sum()
            self.investment_insulation = (replaced_by * self.cost_insulation_indiv).groupby(levels).sum()
            self.taxed_insulation = (replaced_by * self.tax_insulation).groupby(levels).sum()
            self.subsidies_insulation = (replaced_by * self.subsidies_insulation_indiv).groupby(levels).sum()

            for key in self.subsidies_details_insulation.keys():
                self.subsidies_details_insulation[key] = (replaced_by * reindex_mi(
                    self.subsidies_details_insulation[key], replaced_by.index)).groupby(levels).sum()

            rslt = {}
            l = unique(self.certif_jump_all.values.ravel('K'))
            for i in l:
                rslt.update({i: ((self.certif_jump_all == i) * replaced_by).sum(axis=1)})
            self.certificate_jump_all = DataFrame(rslt).groupby(levels).sum()

            gest = {1: [(False, False, False, True), (False, False, True, False), (False, True, False, False),
                        (True, False, False, False)],
                    2: [(False, False, True, True), (False, True, False, True), (True, False, False, True),
                        (True, False, True, False),
                        (True, True, False, False), (False, True, True, False)],
                    3: [(False, True, True, True), (True, False, True, True), (True, True, False, True),
                        (True, True, True, False)],
                    4: [(True, True, True, True)]}
            rslt = {i: 0 for i in range(1, 6)}
            for n, g in gest.items():
                rslt[n] += replaced_by.loc[:, g].xs(False, level='Heater replacement').sum().sum()
                rslt[n + 1] += replaced_by.loc[:, g].xs(True, level='Heater replacement').sum().sum()
            self.gest_nb = Series(rslt)

            self.retrofit_with_heater = replaced_by.xs(True, level='Heater replacement').sum().sum()

            for key, sub in self.subsidies_details_insulation.items():
                mask = sub.copy()
                mask[mask > 0] = 1
                self.subsidies_count_insulation[key] = (replaced_by.fillna(0) * mask).sum().sum()
                self.subsidies_average_insulation[key] = sub.sum().sum() / replaced_by.fillna(0).sum().sum()

                """if key == 'zero_interest_loan':
                    total_loaned = (replaced_by.fillna(0) * self.zil_loaned).sum().sum()
                    self.zil_loaned_avg = total_loaned / self.zil_count"""

        else:
            self.replacement_insulation += replaced_by.groupby(levels).sum()
            self.investment_insulation += (replaced_by * self.cost_insulation_indiv).groupby(levels).sum()
            self.taxed_insulation += (replaced_by * self.tax_insulation).groupby(levels).sum()
            self.subsidies_insulation += (replaced_by * self.subsidies_insulation_indiv).groupby(levels).sum()

            for key in self.subsidies_details_insulation.keys():
                self.subsidies_details_insulation[key] += (replaced_by * reindex_mi(
                    self.subsidies_details_insulation[key], replaced_by.index)).groupby(levels).sum()

            rslt = {}
            l = unique(self.certif_jump_all.values.ravel('K'))
            for i in l:
                rslt.update({i: ((self.certif_jump_all == i) * replaced_by).sum(axis=1)})
            self.certificate_jump_all += DataFrame(rslt).groupby(levels).sum()

            gest = {1: [(False, False, False, True), (False, False, True, False), (False, True, False, False),
                        (True, False, False, False)],
                    2: [(False, False, True, True), (False, True, False, True), (True, False, False, True),
                        (True, False, True, False),
                        (True, True, False, False), (False, True, True, False)],
                    3: [(False, True, True, True), (True, False, True, True), (True, True, False, True),
                        (True, True, True, False)],
                    4: [(True, True, True, True)]}
            rslt = {i: 0 for i in range(1, 6)}
            for n, g in gest.items():
                rslt[n] += replaced_by.loc[:, g].xs(False, level='Heater replacement').sum().sum()
                # rslt[n + 1] += replaced_by.loc[:, g].xs(True, level='Heater replacement').sum().sum()
            self.gest_nb += Series(rslt)

            # self.retrofit_with_heater += replaced_by.xs(True, level='Heater replacement').sum().sum()

            for key, sub in self.subsidies_details_insulation.items():
                mask = sub.copy()
                mask[mask > 0] = 1
                self.subsidies_count_insulation[key] += (replaced_by.fillna(0) * mask).sum().sum()
                # self.subsidies_average_insulation[key] += sub.sum().sum() / replaced_by.fillna(0).sum().sum()

    def prepare_cost_insulation(self, cost_insulation):
        """Constitute insulation choice set cost. Cost is equal to the sum of each individual cost component.

        Parameters
        ----------
        cost_insulation: Series

        Returns
        -------
        Series
            Multiindex series. Levels are Wall, Floor, Roof and Windows and values are boolean.
        """
        if self.prepared_cost_insulation is None:
            cost = DataFrame(0, index=cost_insulation.index, columns=self._choice_insulation)
            idx = IndexSlice
            cost.loc[:, idx[True, :, :, :]] = (cost.loc[:, idx[True, :, :, :]].T + cost_insulation['Wall']).T
            cost.loc[:, idx[:, True, :, :]] = (cost.loc[:, idx[:, True, :, :]].T + cost_insulation['Floor']).T
            cost.loc[:, idx[:, :, True, :]] = (cost.loc[:, idx[:, :, True, :]].T + cost_insulation['Roof']).T
            cost.loc[:, idx[:, :, :, True]] = (cost.loc[:, idx[:, :, :, True]].T + cost_insulation['Windows']).T
            self.prepared_cost_insulation = cost.copy()
            return cost
        else:
            # to reduce run time but doesn't seem to be very useful
            return self.prepared_cost_insulation

    def prepare_subsidy_insulation(self, subsidies_insulation, policy=None):
        """Constitute insulation choice set subsidies. Subsidies are equal to the sum of each individual subsidy.

        Parameters
        ----------
        policy
        subsidies_insulation: DataFrame

        Returns
        -------
        DataFrame
            Multiindex columns. Levels are Wall, Floor, Roof and Windows and values are boolean.
        """

        idx = IndexSlice
        subsidies = {}
        for i in self.surface_insulation.index:
            subsidy = DataFrame(0, index=subsidies_insulation.index, columns=self._choice_insulation)
            subsidy.loc[:, idx[True, :, :, :]] = subsidy.loc[:, idx[True, :, :, :]].add(
                subsidies_insulation['Wall'] * self.surface_insulation.loc[i, 'Wall'], axis=0)
            subsidy.loc[:, idx[:, True, :, :]] = subsidy.loc[:, idx[:, True, :, :]].add(
                subsidies_insulation['Floor'] * self.surface_insulation.loc[i, 'Floor'], axis=0)
            subsidy.loc[:, idx[:, :, True, :]] = subsidy.loc[:, idx[:, :, True, :]].add(
                subsidies_insulation['Roof'] * self.surface_insulation.loc[i, 'Roof'], axis=0)
            subsidy.loc[:, idx[:, :, :, True]] = subsidy.loc[:, idx[:, :, :, True]].add(
                subsidies_insulation['Windows'] * self.surface_insulation.loc[i, 'Windows'], axis=0)
            subsidies[i] = subsidy.copy()
        subsidies = concat(list(subsidies.values()), axis=0, keys=self.surface_insulation.index,
                           names=self.surface_insulation.index.names)

        if policy == 'subsidy_ad_volarem':
            # NotImplemented: ad_volarem with different subsidides rate
            value = [v for v in subsidies_insulation.stack().unique() if v != 0][0]
            subsidies[subsidies > 0] = value

        return subsidies

    def endogenous_retrofit(self, stock, prices, subsidies_total, cost_insulation, ms_insulation=None,
                            renovation_rate_ini=None, delta_subsidies=None, target_freeriders=0.85,
                            financing_cost=None):
        """Calculate endogenous retrofit based on discrete choice model.

        Utility variables are investment cost, energy bill saving, and subsidies.
        Preferences are object attributes defined initially.

        # bill saved calculated based on the new heating system
        # certificate before work and so subsidies before the new heating system

        Parameters
        ----------
        financing_cost
        prices: Series
        subsidies_total: DataFrame
        cost_insulation: DataFrame
        ms_insulation: Series, default None
        renovation_rate_ini: Series, default None
        stock: Series, default None
        delta_subsidies: DataFrame, default None
        target_freeriders: float, default 0.85

        Returns
        -------
        Series
            Retrofit rate
        DataFrame
            Market-share insulation
        """

<<<<<<< HEAD
=======
        def logit_model(bill_save, subsidies, investment, discount, coeff_landlord, collective):

            util = - investment + subsidies + bill_save * discount * coeff_landlord + collective

            if self.constant_test is not None:
                util += self.constant_test

            ms = (exp(util).T / exp(util).sum(axis=1)).T
            return ms, util

>>>>>>> ec0c720b
        def to_market_share(bill_save, subsidies, investment):
            """Calculate market-share between insulation options.


            Parameters
            ----------
            bill_save: DataFrame
            subsidies: DataFrame
            investment: DataFrame

            Returns
            -------
            ms_intensive: DataFrame
            util_intensive: DataFrame
            """

            pref_sub = reindex_mi(self.preferences_insulation_int['subsidy'], subsidies.index).rename(None)
            utility_subsidies = (subsidies.T * pref_sub).T / 1000

            pref_investment = reindex_mi(self.preferences_insulation_int['investment'], investment.index).rename(None)
            utility_investment = (investment.T * pref_investment).T / 1000

            utility_bill_saving = (bill_save.T * reindex_mi(self.preferences_insulation_int['bill_saved'], bill_save.index)).T / 1000

            util_intensive = utility_bill_saving + utility_investment + utility_subsidies

<<<<<<< HEAD

=======
>>>>>>> ec0c720b
            if self.constant_insulation_intensive is not None:
                util_intensive += self.constant_insulation_intensive

            ms_intensive = (exp(util_intensive).T / exp(util_intensive).sum(axis=1)).T
            return ms_intensive, util_intensive

        def retrofit_func(u):
            return 1 / (1 + exp(- u))

        def to_retrofit_rate(bill_save, subsidies, investment):
            """Calculate retrofit rate based on binomial logit model.

            Parameters
            ----------
            bill_save
            subsidies
            investment

            Returns
            -------
            retrofit_proba: pd.Series
                Retrofit rate for each household.
            utility: pd.Series
                Utility to renovate for each household.
            """

            utility_bill_saving = reindex_mi(self.preferences_insulation_ext['bill_saved'], bill_save.index) * bill_save / 1000

            pref_sub = reindex_mi(self.preferences_insulation_ext['subsidy'], subsidies.index).rename(None)
            utility_subsidies = (pref_sub * subsidies) / 1000

            pref_investment = reindex_mi(self.preferences_insulation_ext['investment'], investment.index).rename(None)
            utility_investment = (pref_investment * investment) / 1000

            utility_renovate = utility_investment + utility_bill_saving + utility_subsidies

            if self.constant_insulation_extensive is not None:
                _utility = self.add_certificate(utility_renovate.copy())
                utility_constant = reindex_mi(self.constant_insulation_extensive, _utility.index)
                _utility += utility_constant
                utility_renovate = _utility.droplevel('Performance')

            retrofit_proba = retrofit_func(utility_renovate)

            return retrofit_proba, utility_renovate

        def to_freeriders(scal, util, stock_segment, delta_sub, pref_sub):
            """Calculate freeriders due to implementation of subsidy.


            Parameters
            ----------
            scal: int
            util: Series
            stock_segment: Series
            delta_sub: Series
            pref_sub: Series

            Returns
            -------
            float
            """

            retrofit = retrofit_func(util * scal)
            flow = (retrofit * stock_segment).sum()

            utility_plus = (util + pref_sub * delta_sub).dropna() * scal
            retrofit_plus = retrofit_func(utility_plus)
            flow_plus = (retrofit_plus * stock_segment).sum()

            return min(flow, flow_plus) / max(flow, flow_plus)

        def calibration_intensive(util, stock_segment, market_share_ini, retrofit_rate_ini, iteration=200):
            """Calibrate alternative-specific constant to match observed market-share.


            Parameters
            ----------
            market_share_ini
            stock_segment: Series
            util: DataFrame
            ms_ini: Series
                Observed market-share.
            retrofit_rate_ini: Series
                Observed renovation rate.
            iteration: optional, int, default 100

            Returns
            -------
            Series
            """

            if 'Performance' in retrofit_rate_ini.index.names:
                stock_segment = self.add_certificate(stock_segment)

            f_retrofit = stock_segment * reindex_mi(retrofit_rate_ini, stock_segment.index)
            utility_ref = reindex_mi(util, f_retrofit.index).dropna()

            const = market_share_ini.reindex(utility_ref.columns, axis=0).copy()
            const[const > 0] = 0
            insulation_ref = (False, False, True, False)
            ms_segment, ms_agg, ms_ini = None, None, None
            for i in range(iteration):
                const.loc[insulation_ref] = 0
                _utility = (utility_ref + const).copy()
                ms_segment = (exp(_utility).T / exp(_utility).sum(axis=1)).T
                f_replace = (ms_segment.T * f_retrofit).T
                ms_agg = (f_replace.sum() / f_replace.sum().sum()).reindex(market_share_ini.index)
                if i == 0:
                    ms_ini = ms_agg.copy()
                const = const + log(market_share_ini / ms_agg)

                if (ms_agg.round(decimals=2) == market_share_ini.round(decimals=2)).all():
                    self.logger.debug('Constant intensive optim worked')
                    break
            const.loc[insulation_ref] = 0
            _utility = (utility_ref + const).copy()
            ms_segment = (exp(_utility).T / exp(_utility).sum(axis=1)).T
            f_replace = (ms_segment.T * f_retrofit).T
            ms_agg = (f_replace.sum() / f_replace.sum().sum()).reindex(market_share_ini.index)

            nb_renovation = (stock_segment * reindex_mi(retrofit_rate_ini, stock_segment.index)).sum()
            wtp = const / self.preferences_insulation_int['investment']
            details = concat((const, ms_ini, ms_agg, market_share_ini, (market_share_ini * nb_renovation) / 10 ** 3, wtp), axis=1,
                             keys=['constant', 'calcul ini', 'calcul', 'observed', 'thousand', 'wtp']).round(decimals=3)
            if self.path is not None:
                details.to_csv(os.path.join(self.path_calibration, 'calibration_constant_insulation.csv'))

            return const

        def calibration_constant_scale_ext(util, stock_segment, retrofit_rate_ini, freeriders, delta_sub,
                                           pref_sub):
            """Simultaneously calibrate constant and scale to match freeriders and retrofit rate.

            Parameters
            ----------
            util
            stock_segment
            retrofit_rate_ini
            freeriders
            delta_sub
            pref_sub

            Returns
            -------

            """

            def solve_old(x, utility_ini, stock_ini, retrofit_rate_target, freeride, delta_sub, pref_sub):
                scale = x[-1]
                cst = x[:-1]

                # calibration constant
                cst = Series(cst, index=retrofit_rate_target.index)
                utility_ref = utility_ini.copy()
                stock_ref = stock_ini.copy()
                utility_cst = reindex_mi(cst, utility_ref.index)
                u = (utility_ref + utility_cst).copy()
                retrofit_rate_calc = retrofit_func(u * scale)
                agg = (retrofit_rate_calc * stock_ref).groupby(retrofit_rate_target.index.names).sum()
                retrofit_rate_agg = agg / stock_ref.groupby(retrofit_rate_target.index.names).sum()
                rslt = retrofit_rate_agg - retrofit_rate_target

                # calibration scale
                calcul = to_freeriders(scale, u, stock_ini, delta_sub, pref_sub)
                rslt = append(rslt, calcul - freeride)

                return rslt

            def solve(x, utility_ini, stock_ini, retrofit_rate_target, std_deviation=0.048):
                scale = x[-1]
                cst = x[:-1]

                # calibration constant
                cst = Series(cst, index=retrofit_rate_target.index)
                utility_ref = utility_ini.copy()
                stock_ref = stock_ini.copy()
                utility_cst = reindex_mi(cst, utility_ref.index)
                u = (utility_ref + utility_cst).copy()
                retrofit_rate_calc = retrofit_func(u * scale)
                agg = (retrofit_rate_calc * stock_ref).groupby(retrofit_rate_target.index.names).sum()
                retrofit_rate_agg = agg / stock_ref.groupby(retrofit_rate_target.index.names).sum()
                rslt = retrofit_rate_agg - retrofit_rate_target

                # calibration scale
                retrofit_mean = (retrofit_rate_calc * stock_ini).sum() / stock_ini.sum()
                std_deviation_calc = (((retrofit_rate_calc - retrofit_mean)**2 * stock_ini).sum() / (stock_ini.sum() - 1))**(1/2)
                rslt = append(rslt, std_deviation - std_deviation_calc)

                return rslt

            def solve_noscale(x, utility_ini, stock_ini, retrofit_rate_target):

                # calibration constant
                cst = Series(x, index=retrofit_rate_target.index)
                utility_ref = utility_ini.copy()
                stock_ref = stock_ini.copy()
                utility_cst = reindex_mi(cst, utility_ref.index)
                u = (utility_ref + utility_cst).copy()
                retrofit_rate_calc = retrofit_func(u)
                agg = (retrofit_rate_calc * stock_ref).groupby(retrofit_rate_target.index.names).sum()
                retrofit_rate_agg = agg / stock_ref.groupby(retrofit_rate_target.index.names).sum()
                rslt = retrofit_rate_agg - retrofit_rate_target

                return rslt

            if 'Performance' in retrofit_rate_ini.index.names:
                stock_segment = self.add_certificate(stock_segment)
                stock_retrofit = stock_segment[stock_segment.index.get_level_values('Performance') > 'B']
                util = self.add_certificate(util)
            else:
                stock_retrofit = stock_segment

            constant = retrofit_rate_ini.copy()
            constant[retrofit_rate_ini > 0] = 0
            """a = stock_segment.groupby(retrofit_rate_ini.index.names).mean()
            b = util.groupby(retrofit_rate_ini.index.names).mean()
            pd.concat((retrofit_rate_ini, a, b), axis=1)"""
            if self._calib_scale:
                x = append(constant.to_numpy(), 1)
                """root, infodict, ier, mess = fsolve(solve, x, args=(
                    util, stock_retrofit, retrofit_rate_ini, freeriders, - delta_sub / 1000, pref_sub),
                                                   full_output=True)"""
                root, infodict, ier, mess = fsolve(solve, x, args=(
                    util, stock_retrofit, retrofit_rate_ini), full_output=True)

                self.logger.info(mess)
                scale = root[-1]
                self.logger.info('Scale: {}'.format(scale))
                constant = Series(root[:-1], index=retrofit_rate_ini.index) * scale
            else:
                x = constant.to_numpy()
                root, infodict, _, _ = fsolve(solve_noscale, x, args=(util, stock_retrofit, retrofit_rate_ini),
                                              full_output=True)
                scale = 1.0
                constant = Series(root, index=retrofit_rate_ini.index) * scale

            utility_constant = reindex_mi(constant, util.index)
            util = util * scale + utility_constant
            retrofit_rate = retrofit_func(util)
            agg = (retrofit_rate * stock_segment).groupby(retrofit_rate_ini.index.names).sum()
            retrofit_rate_agg = agg / stock_segment.groupby(retrofit_rate_ini.index.names).sum()

            coefficient_cost = abs(self.preferences_insulation_ext['investment'] * scale)
            wtp = constant / coefficient_cost
            transaction_gain = wtp[wtp.index.get_level_values('Heater replacement') == False].droplevel('Heater replacement') - wtp[wtp.index.get_level_values('Heater replacement') == True].droplevel('Heater replacement')
            landlord_loss = wtp[wtp.index.get_level_values('Occupancy status') == 'Privately rented'].droplevel('Occupancy status') - wtp[wtp.index.get_level_values('Occupancy status') == 'Owner-occupied'].droplevel('Occupancy status')
            multi_family_loss = wtp[wtp.index.get_level_values('Occupancy status') != 'Social-housing']
            multi_family_loss = multi_family_loss[multi_family_loss.index.get_level_values('Housing type') == 'Multi-family'].droplevel('Housing type') - multi_family_loss[multi_family_loss.index.get_level_values('Housing type') == 'Single-family'].droplevel('Housing type')


            details = concat((constant, retrofit_rate_agg, retrofit_rate_ini, agg / 10 ** 3), axis=1,
                             keys=['constant', 'calcul', 'observed', 'thousand']).round(decimals=3)
            if self.path is not None:
                details.to_csv(os.path.join(self.path_calibration, 'calibration_constant_extensive.csv'))

            return constant, scale

        def calculation_intensive_margin(stock_segment, retrofit_rate_ini, bill_save, sub_total, cost_insul,
                                         delta_sub, target_invest=0.2):
            """ This function can be adapted to calibrate intensive margin on Risch 2020 result.


            However, for now just returns percentage of intensive margin difference

            Parameters
            ----------
            stock_segment
            retrofit_rate_ini
            bill_save: DataFrame
            sub_total: DataFrame
            cost_insul: DataFrame
            delta_sub: DataFrame, policies used to calibrate the scale.
            target_invest: float

            Returns
            -------

            """

            if 'Performance' in retrofit_rate_ini.index.names:
                stock_segment = self.add_certificate(stock_segment)
            f_retrofit = stock_segment * reindex_mi(retrofit_rate_ini, stock_segment.index)
            f_retrofit = f_retrofit.droplevel('Performance').dropna()

            def solve(scal, retrofit, b_save, sub_tot, c_insul, d_sub, target):
                ms_before, _ = to_market_share(b_save, sub_tot, c_insul)
                investment_insulation_before = (c_insul.reindex(ms_before.index) * ms_before).sum(axis=1)
                investment_insulation_before = (investment_insulation_before * retrofit).sum() / retrofit.sum()
                new_sub = sub_tot + d_sub
                ms_after, _ = to_market_share(b_save, new_sub, c_insul)
                investment_insulation_after = (c_insul.reindex(ms_after.index) * ms_after).sum(axis=1)
                investment_insulation_after = (investment_insulation_after * retrofit).sum() / retrofit.sum()

                delta_invest = (investment_insulation_before - investment_insulation_after) / investment_insulation_before
                return delta_invest - target

            return solve(1, f_retrofit, bill_save, sub_total, cost_insul, -0.5 * delta_sub,
                         target_invest) + target_invest

        index = stock.index

        cost_insulation = reindex_mi(cost_insulation, index)
        cost_total = cost_insulation.copy()
        discount_factor = None
        if financing_cost is not None and self.financing_cost:
            share_debt = financing_cost['share_debt'][0] + cost_insulation * financing_cost['share_debt'][1]
            cost_debt = financing_cost['interest_rate'] * share_debt * cost_insulation * financing_cost['duration']
            cost_saving = (financing_cost['saving_rate'] * reindex_mi(financing_cost['factor_saving_rate'], cost_insulation.index) * ((1 - share_debt) * cost_insulation).T).T * financing_cost['duration']
            cost_financing = cost_debt + cost_saving
            cost_total += cost_financing

            # discount = financing_cost['interest_rate'] * share_debt + (1 - share_debt) * financing_cost['factor_saving_rate']
            # discount_factor = (1 - (1 + discount) ** -30) / 30

        consumption_before = self.consumption_standard(index, level_heater='Heating system final')[0]
        consumption_before = reindex_mi(consumption_before, index) * reindex_mi(self._surface, index)
        energy_bill_before = AgentBuildings.energy_bill(prices, consumption_before, level_heater='Heating system final')

        consumption_sd = self.prepare_consumption(self._choice_insulation, index=index,
                                                  level_heater='Heating system final')[0]
        consumption_sd = reindex_mi(consumption_sd, index).reindex(self._choice_insulation, axis=1)

        energy = pd.Series(index.get_level_values('Heating system final'), index=index).str.split('-').str[0].rename('Energy')
        energy_prices = prices.reindex(energy).set_axis(index)
        energy_bill_sd = (consumption_sd.T * energy_prices * reindex_mi(self._surface, index)).T
        bill_saved = - energy_bill_sd.sub(energy_bill_before, axis=0).dropna()

        market_share, utility_intensive = to_market_share(bill_saved, subsidies_total, cost_total)

        if self.constant_insulation_intensive is None:
            self.logger.info('Calibration intensive')
            self.constant_insulation_intensive = calibration_intensive(utility_intensive, stock, ms_insulation,
                                                                       renovation_rate_ini)

            market_share, utility_intensive = to_market_share(bill_saved, subsidies_total, cost_total)

<<<<<<< HEAD
            percentage_intensive_margin = calculation_intensive_margin(stock, renovation_rate_ini, bill_saved,
                                                                       subsidies_total,
                                                                       cost_insulation, delta_subsidies)
=======
            percentage_intensive_margin = None
            if False:
                percentage_intensive_margin = calculation_intensive_margin(stock, renovation_rate_ini, bill_saved,
                                                                           subsidies_total, cost_insulation, delta_subsidies)
>>>>>>> ec0c720b

            if self._debug_mode:
                fig, ax = plt.subplots(1, 1, figsize=(12.8, 9.6))
                utility_intensive.boxplot(ax=ax, fontsize=12, figsize=(8, 10))
                plt.xticks(fontsize=7, rotation=45)
                fig.savefig(os.path.join(self.path_calibration_renovation, 'utility_insulation_distribution.png'))
                plt.close(fig)

                fig, ax = plt.subplots(1, 1, figsize=(12.8, 9.6))
                market_share.boxplot(ax=ax, fontsize=12, figsize=(8, 10))
                plt.xticks(fontsize=7, rotation=45)
                fig.savefig(os.path.join(self.path_calibration_renovation, 'market_share_distribution.png'))
                plt.close(fig)

        # calculating market-shares
        if self._debug_mode:
            s = self.add_certificate(stock)
            stock_single = s.xs('Single-family', level='Housing type', drop_level=False)
            flow_retrofit = stock_single * reindex_mi(renovation_rate_ini, stock_single.index)
            ms = market_share.groupby([i for i in market_share.index.names if i != 'Heating system final']).first()
            ms = reindex_mi(ms, flow_retrofit.index).dropna()
            flow_retrofit = flow_retrofit.reindex(ms.index)
            agg = (ms.T * flow_retrofit).T
            market_share_agg = (agg.sum() / agg.sum().sum()).reindex(ms_insulation.index)
            self.market_share = market_share_agg

<<<<<<< HEAD
=======
        # extensive margin
>>>>>>> ec0c720b
        bill_saved_insulation, subsidies_insulation, investment_insulation = None, None, None
        if self._insulation_representative == 'market_share':
            bill_saved_insulation = (bill_saved.reindex(market_share.index) * market_share).sum(axis=1)
            subsidies_insulation = (subsidies_total.reindex(market_share.index) * market_share).sum(axis=1)
            investment_insulation = (cost_total.reindex(market_share.index) * market_share).sum(axis=1)

<<<<<<< HEAD
        elif self._utility_representative == 'max':
=======
        elif self._insulation_representative == 'max':
            utility_intensive = utility_intensive.dropna(how='all')
            dict_df = {'investment': cost_insulation, 'bill_saved': bill_saved, 'subsidies': subsidies_total}
            dict_int = self.find_best_option(utility_intensive, dict_df, func='max')

>>>>>>> ec0c720b
            def rename_tuple(tuple, names):
                idx = tuple.index
                tuple = DataFrame([[a, b, c, d] for a, b, c, d in tuple.values])
                tuple.columns = names
                for i in names:
                    tuple.loc[tuple[i] == True, i] = i
                    tuple.loc[tuple[i] == False, i] = ''
                return Series(list(zip(*(tuple[i] for i in names))), index=idx)

<<<<<<< HEAD
            columns = utility_intensive.idxmax(axis=1)
            """work_umax = rename_tuple(columns, utility_intensive.columns.names)
            utility_intensive_max = utility_intensive.max(axis=1)"""
            bill_saved_insulation, investment_insulation, subsidies_insulation = Series(dtype=float), Series(
                dtype=float), Series(dtype=float)
            for c in columns.unique():
                idx = columns.index[columns == c]
                bill_saved_insulation = concat((bill_saved_insulation, bill_saved.loc[idx, c]), axis=0)
                investment_insulation = concat((investment_insulation, cost_insulation.loc[idx, c]), axis=0)
                subsidies_insulation = concat((subsidies_insulation, subsidies_total.loc[idx, c]), axis=0)

            bill_saved_insulation.index = MultiIndex.from_tuples(bill_saved_insulation.index).set_names(
                bill_saved.index.names)
            investment_insulation.index = MultiIndex.from_tuples(investment_insulation.index).set_names(
                cost_insulation.index.names)
            subsidies_insulation.index = MultiIndex.from_tuples(subsidies_insulation.index).set_names(
                subsidies_total.index.names)
=======
            dict_int['representative'] = rename_tuple(dict_int['columns'], utility_intensive.columns.names)
            bill_saved_insulation = dict_int['bill_saved']
            subsidies_insulation = dict_int['subsidies']
            investment_insulation = dict_int['investment']
>>>>>>> ec0c720b

        idx = bill_saved_insulation[bill_saved_insulation <= 0].index
        bill_saved_insulation.drop(idx, inplace=True)
        subsidies_insulation.drop(idx, inplace=True)
        investment_insulation.drop(idx, inplace=True)

<<<<<<< HEAD
        retrofit_rate, utility = to_retrofit_rate(bill_saved_insulation, subsidies_insulation, investment_insulation,
                                                  )
=======
        retrofit_rate, utility = to_retrofit_rate(bill_saved_insulation, subsidies_insulation, investment_insulation)
>>>>>>> ec0c720b

        if self.constant_insulation_extensive is None:
            self.logger.debug('Calibration renovation rate')
            if self._insulation_representative == 'market_share':
                delta_subsidies_sum = (delta_subsidies.reindex(market_share.index) * market_share).sum(axis=1)
            else:
                delta_subsidies_sum = self.find_best_option(utility_intensive, {'delta_subsidies': delta_subsidies}, func='max')['delta_subsidies']
                delta_subsidies_sum = delta_subsidies_sum.loc[bill_saved_insulation.index].rename(None)

            pref_subsidies = reindex_mi(self.preferences_insulation_ext['subsidy'], subsidies_insulation.index).rename(None)

            # graphic showing the impact of the scale in a general case
            if self._debug_mode:
                x, free_riders, elasticity = [], [], []
                for scale in arange(0.1, 5, 0.1):
                    x.append(scale)
                    free_riders.append(to_freeriders(scale, utility, stock, - delta_subsidies_sum / 1000, pref_subsidies,
                                                        ))

                graphs = {'Freeriders cite': free_riders}
                for name, data in graphs.items():
                    df = Series(data, index=Index(x, name='Scale'), name=name)
                    fig, ax = plt.subplots(1, 1, figsize=(12.8, 9.6))
                    df.plot(ax=ax)
                    format_ax(ax, format_y=lambda y, _: '{:.0%}'.format(y), y_label=name)
                    save_fig(fig, save=os.path.join(self.path_calibration, 'scale_calibration_{}.png'.format(name.lower())))

            constant, scale = calibration_constant_scale_ext(utility, stock, renovation_rate_ini, target_freeriders,
                                                             delta_subsidies_sum, pref_subsidies)
            self.constant_insulation_extensive = constant

            # graphic showing the impact of the scale
            if self._debug_mode:
                stock_single = stock.xs('Single-family', level='Housing type', drop_level=False)
                stock_multi = stock.xs('Multi-family', level='Housing type', drop_level=False)
                x_before, y_before, y_before_single, y_before_multi = [], [], [], []
                for delta in arange(0, 2, 0.1):
                    sub = subsidies_insulation * (1 + delta)
                    x_before.append((sub * stock).sum() / stock.sum())
                    rate = to_retrofit_rate(bill_saved_insulation, sub, investment_insulation)[0]
                    y_before.append((rate * stock).sum() / stock.sum())
                    y_before_single.append((rate * stock_single).sum() / stock_single.sum())
                    y_before_multi.append((rate * stock_multi).sum() / stock_multi.sum())

            self.scale_ext = scale
<<<<<<< HEAD
            self.pref_subsidy_insulation_ext *= self.scale_ext
            self.pref_investment_insulation_ext *= self.scale_ext
            self.pref_bill_insulation_ext *= self.scale_ext
=======
            self.preferences_insulation_ext['subsidy'] *= self.scale_ext
            self.preferences_insulation_ext['investment'] *= self.scale_ext
            self.preferences_insulation_ext['bill_saved'] *= self.scale_ext
>>>>>>> ec0c720b

            # graphic showing the impact of the scale
            if self._debug_mode:
                x_after, y_after, y_after_single, y_after_multi = [], [], [], []
                for delta in arange(0, 2, 0.1):
                    sub = subsidies_insulation * (1 + delta)
                    x_after.append((sub * stock).sum() / stock.sum())
                    rate = to_retrofit_rate(bill_saved_insulation, sub, investment_insulation)[0]
                    y_after.append((rate * stock).sum() / stock.sum())
                    y_after_single.append((rate * stock_single).sum() / stock_single.sum())
                    y_after_multi.append((rate * stock_multi).sum() / stock_multi.sum())

                df = concat(
                    (Series(x_before), Series(y_before), Series(y_after), Series(y_before_single),
                     Series(y_after_single), Series(y_before_multi),
                     Series(y_after_multi)), axis=1)

                df.columns = ['Subsidies (€)', 'Before', 'After', 'Before single', 'After single', 'Before multi',
                              'After multi']
                color = {'Before': 'black', 'After': 'black',
                         'Before single': 'darkorange', 'After single': 'darkorange',
                         'Before multi': 'royalblue', 'After multi': 'royalblue'
                         }
                style = ['--', '-'] * 10
                fig, ax = plt.subplots(1, 1, figsize=(12.8, 9.6))
                df.plot(ax=ax, x='Subsidies (€)', color=color, style=style)
                format_ax(ax, format_y=lambda y, _: '{:.0%}'.format(y), y_label='Retrofit rate')
                format_legend(ax)
                save_fig(fig, save=os.path.join(self.path_calibration, 'scale_effect.png'))

            retrofit_rate, utility = to_retrofit_rate(bill_saved_insulation, subsidies_insulation,
                                                      investment_insulation)

            # graphics showing the distribution of retrofit rate after calibration
            if self._debug_mode:
                r = retrofit_rate.xs(False, level='Heater replacement').rename('')

                fig, ax = plt.subplots(1, 1, figsize=(12.8, 9.6))
                r.plot.box(ax=ax)
                format_ax(ax, format_y=lambda y, _: '{:.0%}'.format(y))
                ax.set_xlabel('')
                ax.set_ylabel('Retrofit rate (%)')
                save_fig(fig, save=os.path.join(self.path_calibration_renovation, 'retrofit_rate_distribution.png'))

                certificate = self.certificate.groupby([l for l in self.stock.index.names if l != 'Income tenant']).first()
                certificate = reindex_mi(certificate, r.index)
                r.to_frame().groupby(certificate).boxplot(fontsize=12, figsize=(8, 10))
                plt.savefig(os.path.join(self.path_calibration_renovation, 'retrofit_rate_distribution_dpe.png'))
                plt.close()

                r = retrofit_rate.rename('')
                certificate = self.certificate.groupby([l for l in self.stock.index.names if l != 'Income tenant']).first()
                certificate = reindex_mi(certificate, r.index)
                temp = concat((r, certificate.rename('Performance')), axis=1).set_index('Performance', append=True)
                temp.groupby(renovation_rate_ini.index.names).describe().to_csv(
                    os.path.join(self.path_calibration_renovation, 'retrofit_rate_desription.csv'))

                consumption_sd = self.consumption_standard(r.index)[2]
                consumption_sd = reindex_mi(consumption_sd, index)

                consumption_sd = reindex_mi(consumption_sd, r.index)
                df = concat((consumption_sd, r), axis=1, keys=['Consumption', 'Retrofit rate'])

                make_plot(df.set_index('Consumption').squeeze().sort_index(), 'Retrofit rate (%)',
                          format_y=lambda x, _: '{:.0%}'.format(x),
                          save=os.path.join(self.path_calibration_renovation, 'retrofit_rate_consumption_calib.png'),
                          legend=False, integer=False)

                df.reset_index('Income owner', inplace=True)
                df['Income owner'] = df['Income owner'].replace(resources_data['colors'])
                for i in renovation_rate_ini.index:
                    if not i[2]:
                        d = df.xs(i[0], level='Housing type').xs(i[1], level='Occupancy status')
                        name = '{}_{}_{}'.format(i[0].lower(), i[1].lower(), str(i[2]).lower())
                        fig, ax = plt.subplots(1, 1, figsize=(12.8, 9.6))
                        d.plot.scatter(ax=ax, x='Consumption', y='Retrofit rate', c=d['Income owner'])
                        format_ax(ax, format_y=lambda y, _: '{:.0%}'.format(y), y_label=name)
                        save_fig(fig, save=os.path.join(self.path_calibration_renovation, 'retrofit_rate_{}_calib.png'.format(name)))

            # file concatenating all calibration results
            scale = Series(self.scale_ext, index=['Scale'])
            constant_ext = self.constant_insulation_extensive.copy()
            constant_ext.index = constant_ext.index.to_flat_index()
            constant_int = self.constant_insulation_intensive.copy()
            constant_int.index = constant_int.index.to_flat_index()
            if isinstance(constant_int, DataFrame):
                constant_int = constant_int.stack(constant_int.columns.names)

            r = self.add_certificate(retrofit_rate)
            s = self.add_certificate(stock)
            flow_retrofit = r * s
            retrofit_rate_mean = flow_retrofit.sum() / s.sum()
            retrofit_rate_mean = Series(retrofit_rate_mean, index=['Retrofit rate mean (%)'])
            retrofit_calibrated = flow_retrofit.groupby(renovation_rate_ini.index.names).sum() / s.groupby(renovation_rate_ini.index.names).sum()
            retrofit_calibrated.index = retrofit_calibrated.index.to_flat_index()
            flow_retrofit = flow_retrofit.droplevel('Performance')
            flow_insulation = (flow_retrofit * market_share.T).T.sum()
            flow_insulation_agg, name = list(), ''
            for i in flow_insulation.index.names:
                flow_insulation_agg.append(flow_insulation.xs(True, level=i).sum())
                name = '{}{},'.format(name, i)
            name = Series('', index=[name])
            flow_insulation_agg = Series(flow_insulation_agg, index=flow_insulation.index.names)
            flow_insulation.index = flow_insulation.index.to_flat_index()
            flow_insulation_sum = Series(flow_insulation.sum(), index=['Replacement insulation'])
            ms_calibrated = flow_insulation / flow_insulation.sum()
            ms_calibrated.index = ms_calibrated.index.to_flat_index()
            result = concat((scale, constant_ext, retrofit_rate_mean, retrofit_calibrated, flow_insulation_sum,
                                flow_insulation_agg, name, constant_int, flow_insulation, ms_calibrated,
                                ), axis=0)
            if percentage_intensive_margin is not None:
                percentage_intensive_margin = Series(percentage_intensive_margin, index=['Percentage intensive margin'])
                result = concat((result, percentage_intensive_margin), axis=0)

            if self.path is not None:
                result.to_csv(os.path.join(self.path_calibration, 'result_calibration.csv'))

        return retrofit_rate, market_share

    @staticmethod
    def exogenous_retrofit(index, choice_insulation):
        """Format retrofit rate and market share for each segment.

        Global retrofit and retrofit rate to match exogenous numbers.
        Retrofit all heating system replacement dwelling.

        Parameters
        ----------
        index: MultiIndex
        choice_insulation: MultiIndex

        Returns
        -------
        Series
            Retrofit rate by segment.
        DataFrame
            Market-share by segment and insulation choice.
        """

        retrofit_rate = concat([Series(1, dtype=float, index=index)], keys=[True], names=['Heater replacement'])

        market_share = DataFrame(0, index=index, columns=choice_insulation)
        market_share.loc[:, (True, True, True, True)] = 1

        return retrofit_rate, market_share

    def flow_obligation(self, policies_insulation, rotation=None):
        """Account for flow obligation if defined in policies_insulation.

        Parameters
        ----------
        option: {'global', 'market_share'}, default 'global'
            'market_share' Not implemented yet.
        policies_insulation: list
            Check if obligation.

        Returns
        -------
        flow_obligation: Series
        """
        from math import isnan
        stock = self.stock.copy()

        obligation = [p for p in policies_insulation if p.name == 'obligation']
        if obligation == []:
            return None
        # only work if there is one obligation
        obligation = obligation[0]
        banned_performance = obligation.value.loc[self.year]
        if not isinstance(banned_performance, str):
            return None

        performance_target = [i for i in resources_data['index']['Performance'] if i >= banned_performance]

        stock_certificate = self.add_certificate(stock)
        idx = stock.index[stock_certificate.index.get_level_values('Performance').isin(performance_target)]
        if idx.empty:
            return None

        proba = 1
        if obligation.frequency == 'rotation':
            proba = rotation
            proba = reindex_mi(proba, stock.index)

        to_replace = stock.loc[idx] * proba

        # formatting replace_by
        replaced_by = to_replace.copy()
        replaced_by = replaced_by.groupby([i for i in replaced_by.index.names if i != 'Income tenant']).sum()

        if 'Heater replacement' not in replaced_by:
            replaced_by = concat([replaced_by], keys=[False], names=['Heater replacement'])
        if 'Heating system final' not in replaced_by.index.names:
            temp = replaced_by.reset_index('Heating system')
            temp['Heating system final'] = temp['Heating system']
            replaced_by = temp.set_index(['Heating system', 'Heating system final'], append=True).squeeze()
        replaced_by.index = replaced_by.index.reorder_levels(self.market_share.index.names)

        market_share = None
        if obligation.intensive == 'market_share':
            # index that have been created in year do not have market-share already calculated in self.market_share
            market_share = self.market_share
            idx_full = market_share.index.intersection(replaced_by.index)
            market_share = market_share.loc[idx_full, :]
        elif obligation.intensive == 'global':
            market_share = DataFrame(0, index=replaced_by.index, columns=self._choice_insulation)
            market_share.loc[:, (True, True, True, True)] = 1

        replaced_by = (replaced_by.rename(None) * market_share.T).T

        if self.detailed_mode:
            self.store_information_retrofit(replaced_by)

        replaced_by = self.frame_to_flow(replaced_by)

        assert to_replace.sum().round(0) == replaced_by.sum().round(0), 'Sum problem'
        flow_obligation = concat((- to_replace, replaced_by), axis=0)
        flow_obligation = flow_obligation.groupby(flow_obligation.index.names).sum()
        return flow_obligation

    def frame_to_flow(self, replaced_by):
        """Transform insulation transition Dataframe to flow.

        Parameters
        ----------
        replaced_by: DataFrame

        Returns
        -------
        replaced_by: Series
            Flow Series.
        """

        replaced_by_sum = replaced_by.sum().sum()

        if 'Income tenant' not in replaced_by.index.names:
            share = (self.stock_mobile.unstack('Income tenant').T / self.stock_mobile.unstack('Income tenant').sum(
                axis=1)).T
            temp = concat([replaced_by] * share.shape[1], keys=share.columns, names=share.columns.names, axis=1)
            share = reindex_mi(share, temp.columns, axis=1)
            share = reindex_mi(share, temp.index)
            replaced_by = (share * temp).stack('Income tenant').dropna()
            assert round(replaced_by.sum().sum(), 0) == round(replaced_by_sum, 0), 'Sum problem'

        replaced_by = replaced_by.droplevel('Heating system').rename_axis(
            index={'Heating system final': 'Heating system'})

        replaced_by.index.set_names(
            {'Wall': 'Wall before', 'Roof': 'Roof before', 'Floor': 'Floor before', 'Windows': 'Windows before'},
            inplace=True)
        replaced_by.columns.set_names(
            {'Wall': 'Wall after', 'Roof': 'Roof after', 'Floor': 'Floor after', 'Windows': 'Windows after'},
            inplace=True)
        replaced_by = replaced_by.stack(replaced_by.columns.names).rename('Data')

        replaced_by = replaced_by[replaced_by > 0]

        replaced_by = replaced_by.reset_index()

        for component in ['Wall', 'Floor', 'Roof', 'Windows']:
            replaced_by[component] = replaced_by['{} before'.format(component)]
            replaced_by.loc[replaced_by['{} after'.format(component)], component] = self._performance_insulation[component]

        replaced_by.drop(
            ['Wall before', 'Wall after', 'Roof before', 'Roof after', 'Floor before', 'Floor after', 'Windows before',
             'Windows after'], axis=1, inplace=True)

        replaced_by = replaced_by.set_index(self.stock.index.names).loc[:, 'Data']
        replaced_by = replaced_by.groupby(replaced_by.index.names).sum()

        assert replaced_by.sum().round(0) == replaced_by_sum.round(0), 'Sum problem'

        return replaced_by

    def flow_retrofit(self, prices, cost_heater, cost_insulation, policies_heater=None, policies_insulation=None,
                      ms_heater=None, ms_insulation=None, renovation_rate_ini=None, target_freeriders=None,
                      financing_cost=None):
        """Compute heater replacement and insulation retrofit.

        1. Heater replacement based on current stock segment.
        2. Knowing heater replacement (and new heating system) calculating retrofit rate by segment and market
        share by segment.
        3. Then, managing inflow and outflow.

        Parameters
        ----------
        prices: Series
        cost_heater: Series
        ms_heater: DataFrame
        cost_insulation
        ms_insulation: Series
        renovation_rate_ini: Series
        policies_heater: list
            List of policies for heating system.
        policies_insulation: list
            List of policies for insulation.
        target_freeriders: float, default None
            Number of freeriders in calibration year for the income tax credit.
        financing_cost: optional, dict

        Returns
        -------
        Series
        """

        # removing unused attributes to determine flow retrofit
        stock = self.stock_mobile.groupby([i for i in self.stock_mobile.index.names if i != 'Income tenant']).sum()

        # accounts for heater replacement - depends on energy prices, cost and policies heater
        stock = self.heater_replacement(stock, prices, cost_heater, policies_heater, ms_heater=ms_heater)

        self.logger.debug('Agents: {:,.0f}'.format(stock.shape[0]))
        stock_existing = stock.xs(True, level='Existing', drop_level=False)
        retrofit_rate, market_share = self.insulation_replacement(stock_existing, prices, cost_insulation,
                                                                  ms_insulation=ms_insulation,
                                                                  renovation_rate_ini=renovation_rate_ini,
                                                                  policies_insulation=policies_insulation,
                                                                  target_freeriders=target_freeriders,
                                                                  financing_cost=financing_cost)

        # heater replacement without insulation upgrade
        flow_only_heater = (1 - retrofit_rate.reindex(stock.index).fillna(0)) * stock
        flow_only_heater = flow_only_heater.xs(True, level='Heater replacement', drop_level=False).unstack('Heating system final')
        flow_only_heater_sum = flow_only_heater.sum().sum()

        # insulation upgrade
        flow = (retrofit_rate * stock).dropna()
        replacement_sum = flow.sum().sum()

        replaced_by = (flow * market_share.T).T

        assert round(replaced_by.sum().sum(), 0) == round(replacement_sum, 0), 'Sum problem'

        # energy performance certificate jump due to heater replacement without insulation upgrade
        only_heater = (stock - flow.reindex(stock.index, fill_value=0)).xs(True, level='Heater replacement')
        certificate_jump = self.certificate_jump_heater.stack()
        rslt = {}
        l = unique(certificate_jump)
        for i in l:
            rslt.update({i: ((certificate_jump == i) * only_heater).sum()})
        self.certificate_jump_heater = Series(rslt).sort_index()

        # storing information (flow, investment, subsidies)
        if self.detailed_mode:
            self.store_information_retrofit(replaced_by)

        # removing heater replacement level
        replaced_by = replaced_by.groupby(
            [c for c in replaced_by.index.names if c != 'Heater replacement']).sum()
        flow_only_heater = flow_only_heater.groupby(
            [c for c in flow_only_heater.index.names if c != 'Heater replacement']).sum()

        # adding income tenant information
        share = (self.stock_mobile.unstack('Income tenant').T / self.stock_mobile.unstack('Income tenant').sum(axis=1)).T
        temp = concat([replaced_by] * share.shape[1], keys=share.columns, names=share.columns.names, axis=1)
        share = reindex_mi(share, temp.columns, axis=1)
        share = reindex_mi(share, temp.index)
        replaced_by = (share * temp).stack('Income tenant').dropna()
        assert round(replaced_by.sum().sum(), 0) == round(replacement_sum, 0), 'Sum problem'

        share = (self.stock_mobile.unstack('Income tenant').T / self.stock_mobile.unstack('Income tenant').sum(axis=1)).T
        temp = concat([flow_only_heater] * share.shape[1], keys=share.columns, names=share.columns.names, axis=1)
        share = reindex_mi(share, temp.columns, axis=1)
        share = reindex_mi(share, temp.index)
        flow_only_heater = (share * temp).stack('Income tenant').dropna()
        assert round(flow_only_heater.sum().sum(), 0) == round(flow_only_heater_sum, 0), 'Sum problem'

        flow_only_heater = flow_only_heater.stack('Heating system final')
        to_replace_only_heater = - flow_only_heater.droplevel('Heating system final')

        flow_replaced_by = flow_only_heater.droplevel('Heating system')
        flow_replaced_by.index = flow_replaced_by.index.rename('Heating system', level='Heating system final')
        flow_replaced_by = flow_replaced_by.reorder_levels(to_replace_only_heater.index.names)

        flow_only_heater = pd.concat((to_replace_only_heater, flow_replaced_by), axis=0)
        flow_only_heater = flow_only_heater.groupby(flow_only_heater.index.names).sum()
        assert round(flow_only_heater.sum(), 0) == 0, 'Sum problem'

        to_replace = replaced_by.droplevel('Heating system final').sum(axis=1).copy()
        to_replace = to_replace.groupby(to_replace.index.names).sum()
        assert round(to_replace.sum(), 0) == round(replacement_sum, 0), 'Sum problem'

        replaced_by = self.frame_to_flow(replaced_by)

        to_replace = to_replace.reorder_levels(replaced_by.index.names)
        flow_only_heater = flow_only_heater.reorder_levels(replaced_by.index.names)
        flow_retrofit = concat((-to_replace, replaced_by, flow_only_heater), axis=0)
        flow_retrofit = flow_retrofit.groupby(flow_retrofit.index.names).sum()

        assert round(flow_retrofit.sum(), 0) == 0, 'Sum problem'

        return flow_retrofit

    def flow_demolition(self):
        """Demolition of E, F and G buildings based on their share in the mobile stock.

        Returns
        -------
        Series
        """
        self.logger.info('Demolition')
        stock_demolition = self.stock_mobile[self.certificate.isin(self._target_demolition)]
        if stock_demolition.sum() < self._demolition_total:
            self._target_demolition = ['G', 'F', 'E', 'D']
            stock_demolition = self.stock_mobile[self.certificate.isin(self._target_demolition)]
            if stock_demolition.sum() < self._demolition_total:
                self._target_demolition = ['G', 'F', 'E', 'D', 'C']
                stock_demolition = self.stock_mobile[self.certificate.isin(self._target_demolition)]

        stock_demolition = stock_demolition / stock_demolition.sum()
        flow_demolition = (stock_demolition * self._demolition_total).dropna()
        return flow_demolition.reorder_levels(self.stock.index.names)

    def health_cost(self, param, stock=None):
        if stock is None:
            stock = self.simplified_stock()

        health_cost_type = {'health_expenditure': 'Health expenditure (Billion euro)',
                            'mortality_cost': 'Social cost of mortality (Billion euro)',
                            'loss_well_being': 'Loss of well-being (Billion euro)'}
        health_cost = dict()
        for key, item in health_cost_type.items():
            health_cost[item] = (stock * reindex_mi(param[key], stock.index)).sum() / 10 ** 9

        health_cost_total = Series(health_cost).sum()
        return health_cost_total, health_cost

    def parse_output_run(self, inputs):
        """Parse output.

        Renovation : envelope
        Retrofit : envelope and/or heating system

        Parameters
        ----------
        inputs: dict
            Exogenous data for post-treatment.
            'carbon_emission'
            'population'
            'surface'
            'embodied_energy_renovation'
            'carbon_footprint_renovation'
            'Carbon footprint construction (MtCO2)'
            'health_expenditure', 'mortality_cost', 'loss_well_being'
            'Embodied energy construction (TWh PE)'

        Returns
        -------

        """

        stock = self.simplified_stock()

        output = dict()
        output['Consumption standard (TWh)'] = (self.heat_consumption_sd * self.stock).sum() / 10 ** 9

        consumption = self.heat_consumption_calib
        output['Consumption (TWh)'] = consumption.sum() / 10 ** 9

        temp = consumption.groupby(self.energy).sum()
        temp.index = temp.index.map(lambda x: 'Consumption {} (TWh)'.format(x))
        output.update(temp.T / 10 ** 9)

        temp = consumption.groupby('Existing').sum()
        temp.rename(index={True: 'Existing', False: 'New'}, inplace=True)
        temp.index = temp.index.map(lambda x: 'Consumption {} (TWh)'.format(x))
        output.update(temp.T / 10 ** 9)

        temp = consumption.groupby(self.certificate).sum()
        temp.index = temp.index.map(lambda x: 'Consumption {} (TWh)'.format(x))
        output.update(temp.T / 10 ** 9)

        c = self.add_energy(consumption)
        emission = reindex_mi(inputs['carbon_emission'].T.rename_axis('Energy', axis=0), c.index).loc[:,
                   self.year] * c

        output['Emission (MtCO2)'] = emission.sum() / 10 ** 12

        temp = emission.groupby('Existing').sum()
        temp.rename(index={True: 'Existing', False: 'New'}, inplace=True)
        temp.index = temp.index.map(lambda x: 'Emission {} (MtCO2)'.format(x))
        output.update(temp.T / 10 ** 12)

        temp = emission.groupby('Energy').sum()
        temp.index = temp.index.map(lambda x: 'Emission {} (MtCO2)'.format(x))
        output.update(temp.T / 10 ** 12)

        output['Stock (Million)'] = stock.sum() / 10 ** 6

        output['Surface (Million m2)'] = (self.stock * self.surface).sum() / 10 ** 6
        output['Surface (m2/person)'] = (
                    output['Surface (Million m2)'] / (inputs['population'].loc[self.year] / 10 ** 6))

        output['Consumption standard (kWh/m2)'] = (output['Consumption standard (TWh)'] * 10 ** 9) / (
                output['Surface (Million m2)'] * 10 ** 6)
        output['Consumption (kWh/m2)'] = (output['Consumption (TWh)'] * 10 ** 9) / (
                output['Surface (Million m2)'] * 10 ** 6)

        output['Heating intensity (%)'] = self.heating_intensity_avg

        output['Energy poverty (Million)'] = self.energy_poverty / 10 ** 6

        temp = self.stock.groupby(self.certificate).sum()
        temp.index = temp.index.map(lambda x: 'Stock {} (Million)'.format(x))
        output.update(temp.T / 10 ** 6)
        try:
            output['Stock efficient (Million)'] = output['Stock A (Million)'] + output['Stock B (Million)']
        except KeyError:
            output['Stock efficient (Million)'] = output['Stock B (Million)']

        output['Stock low-efficient (Million)'] = 0
        if 'Stock F (Million)' in output.keys():
            output['Stock low-efficient (Million)'] += output['Stock F (Million)']
        if 'Stock G (Million)' in output.keys():
            output['Stock low-efficient (Million)'] += output['Stock G (Million)']

        if self.year > self.first_year:
            temp = self.retrofit_rate.dropna(how='all')
            temp = temp.groupby([i for i in temp.index.names if i not in ['Heating system final']]).mean()
            t = temp.xs(False, level='Heater replacement')

            s_temp = self.stock
            s_temp = s_temp.groupby([i for i in s_temp.index.names if i != 'Income tenant']).sum()

            # Weighted average with stock to calculate real retrofit rate
            output['Renovation rate (%)'] = ((t * s_temp).sum() / s_temp.sum())
            t_grouped = (t * s_temp).groupby(['Housing type', 'Occupancy status']).sum() / s_temp.groupby(
                ['Housing type',
                 'Occupancy status']).sum()
            t_grouped.index = t_grouped.index.map(lambda x: 'Renovation rate {} - {} (%)'.format(x[0], x[1]))
            output.update(t_grouped.T)

            t = temp.xs(True, level='Heater replacement')
            s_temp = self.stock
            s_temp = s_temp.groupby([i for i in s_temp.index.names if i != 'Income tenant']).sum()
            output['Renovation rate w/ heater (%)'] = ((t * s_temp).sum() / s_temp.sum())

            t_grouped = (t * s_temp).groupby(['Housing type', 'Occupancy status']).sum() / s_temp.groupby(
                ['Housing type',
                 'Occupancy status']).sum()
            t_grouped.index = t_grouped.index.map(lambda x: 'Renovation rate heater {} - {} (%)'.format(x[0], x[1]))
            output.update(t_grouped.T)

            temp = self.gest_nb.copy()
            temp.index = temp.index.map(lambda x: 'Renovation types {} (Thousand households)'.format(x))
            output['Renovation (Thousand households)'] = temp.sum() / 10 ** 3
            output['Renovation with heater replacement (Thousand households)'] = self.retrofit_with_heater / 10 ** 3
            output['Replacement renovation (Thousand)'] = (self.gest_nb * self.gest_nb.index).sum() / 10 ** 3
            output.update(temp.T / 10 ** 3)
            output['Replacement total (Thousand)'] = output['Replacement renovation (Thousand)'] - output[
                'Renovation with heater replacement (Thousand households)'] + self.replacement_heater.sum().sum() / 10 ** 3

            output['Retrofit (Thousand households)'] = output['Renovation (Thousand households)'] - output[
                'Renovation with heater replacement (Thousand households)'] + self.replacement_heater.sum().sum() / 10 ** 3

            # output['Renovation (Thousand households)'] = self.certificate_jump.sum().sum() / 10 ** 3
            # We need them by income for freeriders ratios per income deciles

            # TODO: optimizing: only need certificate_jump summed or by index by not dataframe

            temp = self.certificate_jump_all.sum().squeeze().sort_index()
            temp = temp[temp.index.dropna()]
            o = {}
            for i in temp.index.union(self.certificate_jump_heater.index):
                t_renovation = 0
                if i in temp.index:
                    t_renovation = temp.loc[i]
                    o['Renovation {} EPC (Thousand households)'.format(i)] = t_renovation / 10 ** 3
                t_heater = 0
                if i in self.certificate_jump_heater.index:
                    t_heater = self.certificate_jump_heater.loc[i]
                o['Retrofit {} EPC (Thousand households)'.format(i)] = (t_renovation + t_heater) / 10 ** 3
            o = Series(o).sort_index(ascending=False)

            output['Renovation >= 1 EPC (Thousand households)'] = self.certificate_jump_all.loc[:,
                                                     [i for i in self.certificate_jump_all.columns if
                                                      i > 0]].sum().sum() / 10 ** 3
            output['Retrofit >= 1 EPC (Thousand households)'] = sum([o['Retrofit {} EPC (Thousand households)'.format(i)] for i in temp.index.unique() if i >=1])

            output.update(o.T)
            # output['Retrofit rate {} EPC (%)'.format(i)] = temp.sum() / stock.sum()

            # output['Efficient retrofits (Thousand)'] = Series(self.efficient_renovation_yrs) / 10**3
            output['Global renovation high income (Thousand households)'] = self.global_renovation_high_income / 10 ** 3
            output['Global renovation low income (Thousand households)'] = self.global_renovation_low_income / 10 ** 3
            output['Global renovation (Thousand households)'] = output['Global renovation high income (Thousand households)'] + output['Global renovation low income (Thousand households)']
            output['Bonus best renovation (Thousand households)'] = self.bonus_best / 10 ** 3
            output['Bonus worst renovation (Thousand households)'] = self.bonus_worst / 10 ** 3
            output['Percentage of global renovation (% households)'] = output['Global renovation (Thousand households)'] / output[
                'Renovation (Thousand households)']
            output['Percentage of bonus best renovation (% households)'] = output['Bonus best renovation (Thousand households)'] / output[
                'Renovation (Thousand households)']
            output['Percentage of bonus worst renovation (% households)'] = output['Bonus worst renovation (Thousand households)'] / output[
                'Renovation (Thousand households)']

            temp = self.certificate_jump_all.sum(axis=1)
            t = temp.groupby('Income owner').sum()
            t.index = t.index.map(lambda x: 'Renovation {} (Thousand households)'.format(x))
            output.update(t.T / 10 ** 3)

            # for replacement output need to be presented by technologies (what is used) and by agent (who change)
            temp = self.replacement_heater.sum()
            output['Replacement heater (Thousand households)'] = temp.sum() / 10 ** 3
            t = temp.copy()
            t.index = t.index.map(lambda x: 'Replacement heater {} (Thousand households)'.format(x))
            output.update((t / 10 ** 3).T)

            """
            # summing accoridng to heating system beafore instead of final 
            temp = self.replacement_heater.sum(axis=1) 
            t = temp.groupby(['Heating system', 'Housing type']).sum()
            t.index = t.index.map(lambda x: 'Replacement heater {} {} (Thousand households)'.format(x[0], x[1]))
            output.update((t / 10 ** 3).T)
            """

            t = self.replacement_heater.groupby('Housing type').sum().loc['Multi-family']
            t.index = t.index.map(lambda x: 'Replacement heater Multi-family {} (Thousand households)'.format(x))
            output.update((t / 10 ** 3).T)

            t = self.replacement_heater.groupby('Housing type').sum().loc['Single-family']
            t.index = t.index.map(lambda x: 'Replacement heater Single-family {} (Thousand households)'.format(x))
            output.update((t / 10 ** 3).T)

            temp = self.replacement_insulation.sum(axis=1)
            output['Replacement insulation (Thousand households)'] = temp.sum() / 10 ** 3
            t = temp.groupby(['Housing type', 'Occupancy status']).sum()
            t.index = t.index.map(lambda x: 'Replacement insulation {} - {} (Thousand households)'.format(x[0], x[1]))
            output.update((t / 10 ** 3).T)
            t = temp.groupby('Income owner').sum()
            t.index = t.index.map(lambda x: 'Replacement insulation {} (Thousand households)'.format(x))
            output.update(t.T / 10 ** 3)

            """t.index = t.index.str.replace('Thousand', '%')
            s = stock.groupby(['Housing type', 'Occupancy status']).sum()
            s.index = s.index.map(lambda x: 'Replacement insulation {} - {} (%)'.format(x[0], x[1]))
            t = t / s
            output.update(t.T)"""
            o = {}
            for i in ['Wall', 'Floor', 'Roof', 'Windows']:
                temp = self.replacement_insulation.xs(True, level=i, axis=1).sum(axis=1)
                o['Replacement {} (Thousand households)'.format(i)] = temp.sum() / 10 ** 3

                cost = self.cost_component.loc[:, i]
                t = reindex_mi(cost, temp.index) * temp
                surface = reindex_mi(inputs['surface'].loc[:, self.year], t.index)
                o['Investment {} (Billion euro)'.format(i)] = (t * surface).sum() / 10 ** 9

                surface = reindex_mi(inputs['surface'].loc[:, self.year], temp.index)
                o['Embodied energy {} (TWh PE)'.format(i)] = (temp * surface *
                                                                   inputs['embodied_energy_renovation'][
                                                                       i]).sum() / 10 ** 9
                o['Carbon footprint {} (MtCO2)'.format(i)] = (temp * surface *
                                                                   inputs['carbon_footprint_renovation'][
                                                                       i]).sum() / 10 ** 9
            output['Replacement insulation (Thousand)'] = sum(
                [o['Replacement {} (Thousand households)'.format(i)] for i in
                 ['Wall', 'Floor', 'Roof', 'Windows']])

            o = Series(o).sort_index(ascending=False)
            output.update(o.T)

            output['Embodied energy renovation (TWh PE)'] = output['Embodied energy Wall (TWh PE)'] + output[
                'Embodied energy Floor (TWh PE)'] + output['Embodied energy Roof (TWh PE)'] + output[
                                                                'Embodied energy Windows (TWh PE)']

            output['Embodied energy construction (TWh PE)'] = inputs['Embodied energy construction (TWh PE)'].loc[
                self.year]
            output['Embodied energy (TWh PE)'] = output['Embodied energy renovation (TWh PE)'] + output[
                'Embodied energy construction (TWh PE)']

            output['Carbon footprint renovation (MtCO2)'] = output['Carbon footprint Wall (MtCO2)'] + output[
                'Carbon footprint Floor (MtCO2)'] + output['Carbon footprint Roof (MtCO2)'] + output[
                                                                'Carbon footprint Windows (MtCO2)']

            output['Carbon footprint construction (MtCO2)'] = inputs['Carbon footprint construction (MtCO2)'].loc[
                self.year]
            output['Carbon footprint (MtCO2)'] = output['Carbon footprint renovation (MtCO2)'] + output[
                'Carbon footprint construction (MtCO2)']

            temp = self.investment_heater.sum()
            output['Investment heater (Billion euro)'] = temp.sum() / 10 ** 9
            temp.index = temp.index.map(lambda x: 'Investment {} (Billion euro)'.format(x))
            output.update(temp.T / 10 ** 9)
            investment_heater = self.investment_heater.sum(axis=1)

            # representative insulation investment: weighted average with number of insulation actions as weights
            if False:
                investment_insulation_repr = DataFrame(self.investment_insulation_repr_yrs)
                gest = DataFrame({year: item.sum(axis=1) for year, item in replacement_insulation.items()})
                gest = reindex_mi(gest, investment_insulation_repr.index)
                temp = gest * investment_insulation_repr

                t = temp.groupby('Income owner').sum() / gest.groupby('Income owner').sum()
                t.index = t.index.map(lambda x: 'Investment per insulation action {} (euro)'.format(x))
                output.update(t.T)

                t = temp.groupby(['Housing type', 'Occupancy status']).sum() / gest.groupby(['Housing type',
                                                                                             'Occupancy status']).sum()
                t.index = t.index.map(lambda x: 'Investment per insulation action {} - {} (euro)'.format(x[0], x[1]))
                output.update(t.T)

            investment_insulation = self.investment_insulation.sum(axis=1)
            output['Investment insulation (Billion euro)'] = investment_insulation.sum() / 10 ** 9

            index = investment_heater.index.union(investment_insulation.index)
            investment_total = investment_heater.reindex(index, fill_value=0) + investment_insulation.reindex(index,
                                                                                                              fill_value=0)
            output['Investment total (Billion euro)'] = investment_total.sum() / 10 ** 9
            temp = investment_total.groupby('Income owner').sum()
            temp.index = temp.index.map(lambda x: 'Investment total {} (Billion euro)'.format(x))
            output.update(temp.T / 10 ** 9)
            temp = investment_total.groupby(['Housing type', 'Occupancy status']).sum()
            temp.index = temp.index.map(lambda x: 'Investment total {} - {} (Billion euro)'.format(x[0], x[1]))
            output.update(temp.T / 10 ** 9)

            subsidies_heater = self.subsidies_heater.sum(axis=1)
            output['Subsidies heater (Billion euro)'] = subsidies_heater.sum() / 10 ** 9

            subsidies_insulation = self.subsidies_insulation.sum(axis=1)
            output['Subsidies insulation (Billion euro)'] = subsidies_insulation.sum() / 10 ** 9

            index = subsidies_heater.index.union(subsidies_insulation.index)
            subsidies_total = subsidies_heater.reindex(index, fill_value=0) + subsidies_insulation.reindex(index,
                                                                                                           fill_value=0)
            output['Subsidies total (Billion euro)'] = subsidies_total.sum() / 10 ** 9
            temp = subsidies_total.groupby('Income owner').sum()
            temp.index = temp.index.map(lambda x: 'Subsidies total {} (Million euro)'.format(x))
            output.update(temp.T / 10 ** 6)
            temp = subsidies_total.groupby(['Housing type', 'Occupancy status']).sum()
            temp.index = temp.index.map(lambda x: 'Subsidies total {} - {} (Million euro)'.format(x[0], x[1]))
            output.update(temp.T / 10 ** 6)

            subsidies, subsidies_count, sub_count = None, None, None
            for gest, subsidies_details in {'heater': self.subsidies_details_heater,
                                            'insulation': self.subsidies_details_insulation}.items():
                if gest == 'heater':
                    sub_count = Series(self.subsidies_count_heater)
                elif gest == 'insulation':
                    sub_count = Series(self.subsidies_count_insulation)

                subsidies_details = Series({k: i.sum().sum() for k, i in subsidies_details.items()}, dtype='float64')

                for i in subsidies_details.index:
                    output['{} {} (Thousand)'.format(i.capitalize().replace('_', ' '), gest)] = sub_count[i] / 10**3
                    output['{} {} (Billion euro)'.format(i.capitalize().replace('_', ' '), gest)] = \
                    subsidies_details.loc[i] / 10 ** 9
                if subsidies is None:
                    subsidies = subsidies_details.copy()
                    subsidies_count = sub_count.copy()
                else:
                    subsidies = concat((subsidies, subsidies_details), axis=0)
                    subsidies_count = concat((subsidies_count, sub_count))

                subsidies = subsidies.groupby(subsidies.index).sum()
                subsidies_count = subsidies_count.groupby(subsidies_count.index).sum()
                for i in subsidies.index:
                    output['{} (Thousand)'.format(i.capitalize().replace('_', ' '))] = subsidies_count.loc[i] / 10 ** 3
                    output['{} (Billion euro)'.format(i.capitalize().replace('_', ' '))] = subsidies.loc[i] / 10 ** 9
            # output['Zero interest loan headcount'] = self.zil_count
            # output['Zero interest loan average amount'] = self.zil_loaned_avg
            taxes_expenditures = self.taxes_expenditure_details
            taxes_expenditures = DataFrame(taxes_expenditures).sum()
            taxes_expenditures.index = taxes_expenditures.index.map(
                lambda x: '{} (Billion euro)'.format(x.capitalize().replace('_', ' ').replace('Cee', 'Cee tax')))
            output.update((taxes_expenditures / 10 ** 9).T)
            output['Taxes expenditure (Billion euro)'] = taxes_expenditures.sum() / 10 ** 9

            energy_expenditure = self.energy_expenditure
            output['Energy expenditures (Billion euro)'] = energy_expenditure.sum() / 10 ** 9
            temp = energy_expenditure.groupby('Income tenant').sum()
            temp.index = temp.index.map(lambda x: 'Energy expenditures {} (Billion euro)'.format(x))
            output.update(temp.T / 10 ** 9)

            output['VTA heater (Billion euro)'] = self.tax_heater.sum().sum() / 10 ** 9

            output['VTA insulation (Billion euro)'] = self.taxed_insulation.sum().sum() / 10 ** 9
            output['VTA (Billion euro)'] = output['VTA heater (Billion euro)'] + output['VTA insulation (Billion euro)']

            output['Investment total HT (Billion euro)'] = output['Investment total (Billion euro)'] - output[
                'VTA (Billion euro)']

            output['Carbon value (Billion euro)'] = (self.heat_consumption_energy * inputs['carbon_value_kwh'].loc[
                                                                                         self.year,
                                                                                         :]).sum() / 10 ** 9

            output['Health cost (Billion euro)'], o = self.health_cost(inputs)
            output.update(o)

            output['Income state (Billion euro)'] = output['VTA (Billion euro)'] + output[
                'Taxes expenditure (Billion euro)']
            output['Expenditure state (Billion euro)'] = output['Subsidies heater (Billion euro)'] + output[
                'Subsidies insulation (Billion euro)']
            output['Balance state (Billion euro)'] = output['Income state (Billion euro)'] - output[
                'Expenditure state (Billion euro)']

            levels = ['Occupancy status', 'Income owner', 'Housing type']
            for level in levels:
                temp = subsidies_total.groupby(level).sum() / investment_total.groupby(level).sum()
                temp.index = temp.index.map(lambda x: 'Share subsidies {} (%)'.format(x))
                output.update(temp.T)

            output['Investment total HT / households (Thousand euro)'] = output['Investment total HT (Billion euro)'] * 10**6 / (output['Retrofit (Thousand households)'] * 10**3)
            output['Investment total / households (Thousand euro)'] = output['Investment total (Billion euro)'] * 10**6 / (output['Retrofit (Thousand households)'] * 10**3)
            output['Investment insulation / households (Thousand euro)'] = output['Investment insulation (Billion euro)'] * 10**6 / (output['Renovation (Thousand households)'] * 10**3)

        output = Series(output).rename(self.year)
        stock = stock.rename(self.year)
        return stock, output

    @staticmethod
    def find_best_option(criteria, dict_df, func='max'):
        """Find best option (columns), and returns

        Parameters
        ----------
        criteria: DataFrame
            Find for each index the column based on criteria values.
        dict_df: dict
            Dataframe to return.
        func

        Returns
        -------
        DataFrame
        """
        dict_ds = {key: Series(dtype=float) for key in dict_df.keys()}
        dict_ds.update({'criteria': Series(dtype=float)})

        columns = None
        if func == 'max':
            columns = criteria.idxmax(axis=1)
        elif func == 'min':
            columns = criteria.idxmin(axis=1)

        for c in columns.unique():
            idx = columns.index[columns == c]
            for key in dict_df.keys():
                dict_ds[key] = concat((dict_ds[key], dict_df[key].loc[idx, c]), axis=0)
            dict_ds['criteria'] = concat((dict_ds['criteria'], criteria.loc[idx, c]), axis=0)
        for key in dict_df.keys():
            dict_ds[key].index = MultiIndex.from_tuples(dict_ds[key].index).set_names(
                dict_df[key].index.names)
        dict_ds['criteria'].index = MultiIndex.from_tuples(dict_ds['criteria'].index).set_names(criteria.index.names)
        dict_ds['columns'] = columns

        return concat(dict_ds, axis=1)

    def mitigation_potential(self, prices, cost_insulation_raw, carbon_emission=None, carbon_value=None, health_cost=None,
                             index=None):
        """Function returns bill saved and cost for buildings stock retrofit.

        Not implemented yet but should be able to calculate private and social indicator.
        Make cost abatement cost graphs, payback period graphs.

        Parameters
        ----------
        index
        prices
        cost_insulation_raw
        carbon_emission
        carbon_value
        health_cost

        Returns
        -------

        """

        output = dict()

        if index is None:
            index = self.stock.index

        consumption_before = self.consumption_standard(index)[0]
        consumption_after, _, certificate_after = self.prepare_consumption(self._choice_insulation, index=index)
        consumption_saved = (consumption_before - consumption_after.T).T

        self._efficiency.index.names = ['Heating system']
        efficiency = reindex_mi(self._efficiency, consumption_before.index)
        need_before = consumption_before * efficiency

        consumption_before = reindex_mi(consumption_before, index)
        need_before = reindex_mi(need_before, index)
        consumption_after = reindex_mi(consumption_after, index)
        consumption_saved = reindex_mi(consumption_saved, index)
        efficiency = reindex_mi(self._efficiency, consumption_saved.index)
        need_saved = (consumption_saved.T * efficiency).T

        consumption_actual_before = self.consumption_actual(prices.loc[self.year, :], consumption_before)
        consumption_actual_after = self.consumption_actual(prices.loc[self.year, :], consumption_after)
        consumption_actual_saved = (consumption_actual_before - consumption_actual_after.T).T

        consumption_before = reindex_mi(self._surface, index) * consumption_before
        consumption_after = (reindex_mi(self._surface, index) * consumption_after.T).T
        consumption_saved = (reindex_mi(self._surface, index) * consumption_saved.T).T

        need_before = reindex_mi(self._surface, index) * need_before
        need_saved = (reindex_mi(self._surface, index) * need_saved.T).T

        consumption_actual_before = (reindex_mi(self._surface, index) * consumption_actual_before.T).T
        consumption_actual_after = (reindex_mi(self._surface, index) * consumption_actual_after.T).T
        consumption_actual_saved = (reindex_mi(self._surface, index) * consumption_actual_saved.T).T

        output.update({'Stock (dwellings/segment)': self.stock,
                       'Surface (m2/segment)': self.stock * reindex_mi(self._surface, index),
                       'Consumption before (kWh/dwelling)': consumption_before,
                       'Consumption before (kWh/segment)': consumption_before * self.stock,
                       'Need before (kWh/segment)': need_before * self.stock,
                       'Consumption actual before (kWh/dwelling)': consumption_actual_before,
                       'Consumption actual before (kWh/segment)': consumption_actual_before * self.stock,
                       'Consumption actual after (kWh/dwelling)': consumption_actual_after,
                       'Consumption actual after (kWh/segment)': (consumption_actual_after.T * self.stock).T,
                       'Consumption saved (kWh/dwelling)': consumption_saved,
                       'Consumption saved (kWh/segment)': (consumption_saved.T * self.stock).T,
                       'Need saved (kWh/segment)': (need_saved.T * self.stock).T,
                       'Consumption actual saved (kWh/dwelling)': consumption_actual_saved,
                       'Consumption actual saved (kWh/segment)': (consumption_actual_saved.T * self.stock).T
                       })

        consumption_saved_agg = (self.stock * consumption_saved.T).T
        consumption_actual_saved_agg = (self.stock * consumption_actual_saved.T).T

        if carbon_emission is not None:
            c = self.add_energy(consumption_actual_before)
            emission_before = reindex_mi(carbon_emission.T.rename_axis('Energy', axis=0), c.index).loc[:,
                              self.year] * c

            c = self.add_energy(consumption_actual_after)
            emission_after = (reindex_mi(carbon_emission.T.rename_axis('Energy', axis=0), c.index).loc[:,
                              self.year] * c.T).T

            emission_saved = - emission_after.sub(emission_before, axis=0).dropna()

            output.update({'Emission before (gCO2/dwelling)': emission_before,
                           'Emission after (gCO2/dwelling)': emission_after,
                           'Emission saved (gCO2/dwelling)': emission_saved,
                           })

            if carbon_value is not None:
                c = self.add_energy(consumption_actual_before)
                emission_value_before = reindex_mi(carbon_value.T.rename_axis('Energy', axis=0), c.index).loc[:,
                                        self.year] * c

                c = self.add_energy(consumption_actual_after)
                emission_value_after = (reindex_mi(carbon_value.T.rename_axis('Energy', axis=0), c.index).loc[:,
                                        self.year] * c.T).T

                emission_value_saved = - emission_value_after.sub(emission_value_before, axis=0).dropna()

                output.update({'Emission value before (euro/dwelling)': emission_value_before,
                               'Emission value after (euro/dwelling)': emission_value_after,
                               'Emission value saved (euro/dwelling)': emission_value_saved
                               })

        cost_insulation = self.prepare_cost_insulation(cost_insulation_raw * self.surface_insulation)
        cost_insulation = reindex_mi(cost_insulation, index)
        potential_cost_insulation = (reindex_mi(self._surface, index) * cost_insulation.T).T

        output.update({'Cost insulation (euro/dwelling)': potential_cost_insulation,
                       'Cost insulation (euro/segment)': (potential_cost_insulation.T * self.stock).T
                       })

        index = self.stock.index
        energy = pd.Series(index.get_level_values('Heating system'), index=index).str.split('-').str[0].rename('Energy')
        energy_prices = prices.loc[self.year, :].reindex(energy).set_axis(index)

        bill_before = consumption_before * energy_prices
        bill_after = (consumption_after.T * energy_prices).T
        bill_saved = - bill_after.sub(bill_before, axis=0).dropna()

        output.update({'Bill before (euro/dwelling)': bill_before,
                       'Bill after (euro/dwelling)': bill_after,
                       'Bill saved (euro/dwelling)': bill_saved
                       })

        discount_rate, lifetime = 0.05, 30
        discount_factor = (1 - (1 + discount_rate) ** -lifetime) / discount_rate
        npv = bill_saved * discount_factor - potential_cost_insulation

        out = AgentBuildings.find_best_option(npv, {'bill_saved': bill_saved,
                                                    'cost': potential_cost_insulation,
                                                    'consumption_saved': consumption_saved,
                                                    'consumption_saved_agg': consumption_saved_agg,
                                                    'consumption_actual_saved_agg': consumption_actual_saved_agg
                                                    })
        output.update({'Best NPV': out})

        out = AgentBuildings.find_best_option(consumption_saved_agg, {'bill_saved': bill_saved,
                                                                      'cost': potential_cost_insulation,
                                                                      'consumption_saved': consumption_saved,
                                                                      'consumption_saved_agg': consumption_saved_agg,
                                                                      'consumption_actual_saved_agg': consumption_actual_saved_agg})

        output.update({'Max consumption saved': out})
        return output

    def calibration_exogenous(self, energy_prices, taxes, path_heater=None, path_insulation_int=None,
                              path_insulation_ext=None, scale=1.19651508552344):
        """Function calibrating buildings object with exogenous data.

        Parameters
        ----------
        energy_prices: Series
            Energy prices for year y. Index are energy carriers {'Electricity', 'Natural gas', 'Oil fuel', 'Wood fuel'}.
        taxes: Series
            Energy taxes for year y.
        """
        # calibration energy consumption first year
        self.calculate_consumption(energy_prices.loc[self.first_year, :], taxes)

        # calibration flow retrofit second year
        self.year = 2019

        if path_heater is not None:
            calibration_constant_heater = read_csv(path_heater, index_col=[0, 1, 2]).squeeze()
        else:
            calibration_constant_heater = get_pandas('project/input/calibration/calibration_constant_heater.csv',
                                                     lambda x: pd.read_csv(x, index_col=[0, 1, 2]).squeeze())
        self.constant_heater = calibration_constant_heater.unstack('Heating system final')
        self._choice_heater = list(self.constant_heater.columns)

        if path_insulation_int is not None:
            calibration_constant_insulation = read_csv(path_insulation_int, index_col=[0, 1, 2, 3]).squeeze()
        else:
            calibration_constant_insulation = get_pandas('project/input/calibration/calibration_constant_insulation.csv',
                                                         lambda x: pd.read_csv(x, index_col=[0, 1, 2, 3]).squeeze())
        self.constant_insulation_intensive = calibration_constant_insulation

        if path_insulation_ext is not None:
            calibration_constant_extensive = read_csv(path_insulation_ext, index_col=[0, 1, 2, 3]).squeeze()
        else:
            calibration_constant_extensive = get_pandas('project/input/calibration/calibration_constant_extensive.csv',
                                                         lambda x: pd.read_csv(x, index_col=[0, 1, 2, 3]).squeeze())
        self.constant_insulation_extensive = calibration_constant_extensive.dropna()

        self.scale_ext = scale

<|MERGE_RESOLUTION|>--- conflicted
+++ resolved
@@ -601,10 +601,6 @@
         # monetary_unit(self.preferences_insulation_int)
         # monetary_unit(self.preferences_insulation_ext)
 
-<<<<<<< HEAD
-        self.pref_inertia = preferences['heater']['inertia']
-=======
->>>>>>> ec0c720b
 
         # self.discount_rate = - self.pref_investment_insulation_ext / self.pref_bill_insulation_ext
         # self.discount_factor = (1 - (1 + self.discount_rate) ** -self.lifetime_insulation) / self.discount_rate
@@ -1212,10 +1208,6 @@
             self.subsidies_details_insulation = subsidies_details
 
         if self._endogenous:
-<<<<<<< HEAD
-            # utility_subsidies = subsidies_total.copy()
-=======
->>>>>>> ec0c720b
             if 'reduced_tax' in subsidies_details.keys():
                 subsidies_total -= subsidies_details['reduced_tax']
 
@@ -1768,8 +1760,6 @@
             Market-share insulation
         """
 
-<<<<<<< HEAD
-=======
         def logit_model(bill_save, subsidies, investment, discount, coeff_landlord, collective):
 
             util = - investment + subsidies + bill_save * discount * coeff_landlord + collective
@@ -1780,7 +1770,6 @@
             ms = (exp(util).T / exp(util).sum(axis=1)).T
             return ms, util
 
->>>>>>> ec0c720b
         def to_market_share(bill_save, subsidies, investment):
             """Calculate market-share between insulation options.
 
@@ -1807,10 +1796,6 @@
 
             util_intensive = utility_bill_saving + utility_investment + utility_subsidies
 
-<<<<<<< HEAD
-
-=======
->>>>>>> ec0c720b
             if self.constant_insulation_intensive is not None:
                 util_intensive += self.constant_insulation_intensive
 
@@ -2148,16 +2133,10 @@
 
             market_share, utility_intensive = to_market_share(bill_saved, subsidies_total, cost_total)
 
-<<<<<<< HEAD
-            percentage_intensive_margin = calculation_intensive_margin(stock, renovation_rate_ini, bill_saved,
-                                                                       subsidies_total,
-                                                                       cost_insulation, delta_subsidies)
-=======
             percentage_intensive_margin = None
             if False:
                 percentage_intensive_margin = calculation_intensive_margin(stock, renovation_rate_ini, bill_saved,
                                                                            subsidies_total, cost_insulation, delta_subsidies)
->>>>>>> ec0c720b
 
             if self._debug_mode:
                 fig, ax = plt.subplots(1, 1, figsize=(12.8, 9.6))
@@ -2184,25 +2163,18 @@
             market_share_agg = (agg.sum() / agg.sum().sum()).reindex(ms_insulation.index)
             self.market_share = market_share_agg
 
-<<<<<<< HEAD
-=======
         # extensive margin
->>>>>>> ec0c720b
         bill_saved_insulation, subsidies_insulation, investment_insulation = None, None, None
         if self._insulation_representative == 'market_share':
             bill_saved_insulation = (bill_saved.reindex(market_share.index) * market_share).sum(axis=1)
             subsidies_insulation = (subsidies_total.reindex(market_share.index) * market_share).sum(axis=1)
             investment_insulation = (cost_total.reindex(market_share.index) * market_share).sum(axis=1)
 
-<<<<<<< HEAD
-        elif self._utility_representative == 'max':
-=======
         elif self._insulation_representative == 'max':
             utility_intensive = utility_intensive.dropna(how='all')
             dict_df = {'investment': cost_insulation, 'bill_saved': bill_saved, 'subsidies': subsidies_total}
             dict_int = self.find_best_option(utility_intensive, dict_df, func='max')
 
->>>>>>> ec0c720b
             def rename_tuple(tuple, names):
                 idx = tuple.index
                 tuple = DataFrame([[a, b, c, d] for a, b, c, d in tuple.values])
@@ -2212,42 +2184,17 @@
                     tuple.loc[tuple[i] == False, i] = ''
                 return Series(list(zip(*(tuple[i] for i in names))), index=idx)
 
-<<<<<<< HEAD
-            columns = utility_intensive.idxmax(axis=1)
-            """work_umax = rename_tuple(columns, utility_intensive.columns.names)
-            utility_intensive_max = utility_intensive.max(axis=1)"""
-            bill_saved_insulation, investment_insulation, subsidies_insulation = Series(dtype=float), Series(
-                dtype=float), Series(dtype=float)
-            for c in columns.unique():
-                idx = columns.index[columns == c]
-                bill_saved_insulation = concat((bill_saved_insulation, bill_saved.loc[idx, c]), axis=0)
-                investment_insulation = concat((investment_insulation, cost_insulation.loc[idx, c]), axis=0)
-                subsidies_insulation = concat((subsidies_insulation, subsidies_total.loc[idx, c]), axis=0)
-
-            bill_saved_insulation.index = MultiIndex.from_tuples(bill_saved_insulation.index).set_names(
-                bill_saved.index.names)
-            investment_insulation.index = MultiIndex.from_tuples(investment_insulation.index).set_names(
-                cost_insulation.index.names)
-            subsidies_insulation.index = MultiIndex.from_tuples(subsidies_insulation.index).set_names(
-                subsidies_total.index.names)
-=======
             dict_int['representative'] = rename_tuple(dict_int['columns'], utility_intensive.columns.names)
             bill_saved_insulation = dict_int['bill_saved']
             subsidies_insulation = dict_int['subsidies']
             investment_insulation = dict_int['investment']
->>>>>>> ec0c720b
 
         idx = bill_saved_insulation[bill_saved_insulation <= 0].index
         bill_saved_insulation.drop(idx, inplace=True)
         subsidies_insulation.drop(idx, inplace=True)
         investment_insulation.drop(idx, inplace=True)
 
-<<<<<<< HEAD
-        retrofit_rate, utility = to_retrofit_rate(bill_saved_insulation, subsidies_insulation, investment_insulation,
-                                                  )
-=======
         retrofit_rate, utility = to_retrofit_rate(bill_saved_insulation, subsidies_insulation, investment_insulation)
->>>>>>> ec0c720b
 
         if self.constant_insulation_extensive is None:
             self.logger.debug('Calibration renovation rate')
@@ -2293,15 +2240,9 @@
                     y_before_multi.append((rate * stock_multi).sum() / stock_multi.sum())
 
             self.scale_ext = scale
-<<<<<<< HEAD
-            self.pref_subsidy_insulation_ext *= self.scale_ext
-            self.pref_investment_insulation_ext *= self.scale_ext
-            self.pref_bill_insulation_ext *= self.scale_ext
-=======
             self.preferences_insulation_ext['subsidy'] *= self.scale_ext
             self.preferences_insulation_ext['investment'] *= self.scale_ext
             self.preferences_insulation_ext['bill_saved'] *= self.scale_ext
->>>>>>> ec0c720b
 
             # graphic showing the impact of the scale
             if self._debug_mode:
@@ -2448,7 +2389,7 @@
 
         return retrofit_rate, market_share
 
-    def flow_obligation(self, policies_insulation, rotation=None):
+    def flow_obligation(self, policies_insulation, option='global'):
         """Account for flow obligation if defined in policies_insulation.
 
         Parameters
@@ -2462,65 +2403,49 @@
         -------
         flow_obligation: Series
         """
-        from math import isnan
+
         stock = self.stock.copy()
 
         obligation = [p for p in policies_insulation if p.name == 'obligation']
-        if obligation == []:
-            return None
-        # only work if there is one obligation
-        obligation = obligation[0]
-        banned_performance = obligation.value.loc[self.year]
-        if not isinstance(banned_performance, str):
-            return None
-
-        performance_target = [i for i in resources_data['index']['Performance'] if i >= banned_performance]
-
-        stock_certificate = self.add_certificate(stock)
-        idx = stock.index[stock_certificate.index.get_level_values('Performance').isin(performance_target)]
-        if idx.empty:
-            return None
-
-        proba = 1
-        if obligation.frequency == 'rotation':
-            proba = rotation
-            proba = reindex_mi(proba, stock.index)
-
-        to_replace = stock.loc[idx] * proba
-
-        # formatting replace_by
-        replaced_by = to_replace.copy()
-        replaced_by = replaced_by.groupby([i for i in replaced_by.index.names if i != 'Income tenant']).sum()
-
-        if 'Heater replacement' not in replaced_by:
-            replaced_by = concat([replaced_by], keys=[False], names=['Heater replacement'])
-        if 'Heating system final' not in replaced_by.index.names:
-            temp = replaced_by.reset_index('Heating system')
-            temp['Heating system final'] = temp['Heating system']
-            replaced_by = temp.set_index(['Heating system', 'Heating system final'], append=True).squeeze()
-        replaced_by.index = replaced_by.index.reorder_levels(self.market_share.index.names)
-
-        market_share = None
-        if obligation.intensive == 'market_share':
-            # index that have been created in year do not have market-share already calculated in self.market_share
-            market_share = self.market_share
-            idx_full = market_share.index.intersection(replaced_by.index)
-            market_share = market_share.loc[idx_full, :]
-        elif obligation.intensive == 'global':
-            market_share = DataFrame(0, index=replaced_by.index, columns=self._choice_insulation)
-            market_share.loc[:, (True, True, True, True)] = 1
-
-        replaced_by = (replaced_by.rename(None) * market_share.T).T
-
-        if self.detailed_mode:
-            self.store_information_retrofit(replaced_by)
-
-        replaced_by = self.frame_to_flow(replaced_by)
-
-        assert to_replace.sum().round(0) == replaced_by.sum().round(0), 'Sum problem'
-        flow_obligation = concat((- to_replace, replaced_by), axis=0)
-        flow_obligation = flow_obligation.groupby(flow_obligation.index.names).sum()
-        return flow_obligation
+        if obligation:
+
+            stock_certificate = self.add_certificate(stock)
+            idx = stock.index[stock_certificate.index.get_level_values('Performance').isin(['F', 'G'])]
+            to_replace = stock.loc[idx]
+
+            # formatting replace_by
+            replaced_by = to_replace.copy()
+            replaced_by = replaced_by.groupby([i for i in replaced_by.index.names if i != 'Income tenant']).sum()
+
+            if 'Heater replacement' not in replaced_by:
+                replaced_by = concat([replaced_by], keys=[False], names=['Heater replacement'])
+            if 'Heating system final' not in replaced_by.index.names:
+                temp = replaced_by.reset_index('Heating system')
+                temp['Heating system final'] = temp['Heating system']
+                replaced_by = temp.set_index(['Heating system', 'Heating system final'], append=True).squeeze()
+            replaced_by.index = replaced_by.index.reorder_levels(self.market_share.index.names)
+
+            market_share = None
+            if option == 'market_share':
+                # index that have been created in year do not have market-share already calculated in self.market_share
+                market_share = self.market_share
+                idx_full = market_share.index.intersection(replaced_by.index)
+                market_share = market_share.loc[idx_full, :]
+            elif option == 'global':
+                market_share = DataFrame(0, index=replaced_by.index, columns=self._choice_insulation)
+                market_share.loc[:, (True, True, True, True)] = 1
+
+            replaced_by = (replaced_by.rename(None) * market_share.T).T
+
+            if self.detailed_mode:
+                self.store_information_retrofit(replaced_by)
+
+            replaced_by = self.frame_to_flow(replaced_by)
+
+            assert to_replace.sum().round(0) == replaced_by.sum().round(0), 'Sum problem'
+            flow_obligation = concat((- to_replace, replaced_by), axis=0)
+            flow_obligation = flow_obligation.groupby(flow_obligation.index.names).sum()
+            return flow_obligation
 
     def frame_to_flow(self, replaced_by):
         """Transform insulation transition Dataframe to flow.
@@ -3338,4 +3263,3 @@
         self.constant_insulation_extensive = calibration_constant_extensive.dropna()
 
         self.scale_ext = scale
-
